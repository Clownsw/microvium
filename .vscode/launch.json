{
  // Use IntelliSense to learn about possible attributes.
  // Hover to view descriptions of existing attributes.
  // For more information, visit: https://go.microsoft.com/fwlink/?linkid=830387
  "version": "0.2.0",
  "configurations": [
    // https://github.com/microsoft/vscode-recipes/tree/master/debugging-mocha-tests
    {
      "type": "node",
      "request": "launch",
      "name": "Mocha All",
      "program": "${workspaceFolder}/node_modules/mocha/bin/_mocha",
      "args": [
          "--timeout",
          "999999",
          "--colors",
          "${workspaceFolder}/test"
      ],
      "console": "internalConsole",
      "skipFiles": [
        "<node_internals>/**",
        "node_modules/**",
        "${workspaceRoot}/node_modules/**/*.js"
      ],
      "preLaunchTask": "${defaultBuildTask}",
      "customDescriptionGenerator": "function (def) { if (this.toString) { const _v = this.toString(); if (_v.indexOf(\"[object Object]\") < 0) return _v || def; } return def; }",
    },
    {
      "type": "node",
      "request": "launch",
      "name": "Mocha All No-TS",
      "program": "${workspaceFolder}/node_modules/mocha/bin/_mocha",
      "args": [
          "--timeout",
          "999999",
          "--colors",
<<<<<<< HEAD
          "--fgrep=closure-embedding",
          "--config", "${workspaceFolder}/no-ts.mocharc.json",
          "${workspaceFolder}/test"
=======
          "--config",
          "${workspaceFolder}/no-ts.mocharc.json",
          "${workspaceFolder}/test",
          "-g", "scope-analysis.*basic"
>>>>>>> 188a0ac8
      ],
      "console": "internalConsole",
      "skipFiles": [
        "${workspaceFolder}/node_modules/immutable",
        "<node_internals>/**",
        "${workspaceRoot}/node_modules/**/*.js"
      ],
      "customDescriptionGenerator": "function (def) { if (this.toString) { const _v = this.toString(); if (_v.indexOf(\"[object Object]\") < 0) return _v || def; } return def; }",
    },
    {
      "type": "node",
      "request": "launch",
      "name": "Temp Launch Program",
      "skipFiles": [
        "<node_internals>/**"
      ],
      "program": "${workspaceFolder}/dist/cli.js",
      "args": [
        "${workspaceFolder}/temp-proj/main.js",
        "--output-disassembly",
        "--output-il",
        "--output-bytes",
      ]
    },
    {
      "type": "node",
      "request": "launch",
      "name": "Launch WS Thread Test - Server",
      "skipFiles": [
        "<node_internals>/**"
      ],
      "program": "${workspaceFolder}/dist/test/ws-server/server.js"
    },
    {
      "type": "node",
      "request": "launch",
      "name": "Launch WS Thread Test - Client",
      "skipFiles": [
        "<node_internals>/**"
      ],
      "program": "${workspaceFolder}/dist/test/ws-server/client.js"
    },
    {
      "type": "node",
      "request": "launch",
      "name": "debug-env/host.js",
      "program": "${workspaceFolder}/debug-env/host.js",
      "cwd": "${workspaceFolder}/debug-env",
      "skipFiles": [
        "${workspaceFolder}/node_modules/immutable",
        "<node_internals>/**"
      ],
      "preLaunchTask": "${defaultBuildTask}",
      "outFiles": [
        "${workspaceFolder}/dist/**/*.js"
      ]
    },
  ]
}<|MERGE_RESOLUTION|>--- conflicted
+++ resolved
@@ -34,16 +34,9 @@
           "--timeout",
           "999999",
           "--colors",
-<<<<<<< HEAD
           "--fgrep=closure-embedding",
           "--config", "${workspaceFolder}/no-ts.mocharc.json",
           "${workspaceFolder}/test"
-=======
-          "--config",
-          "${workspaceFolder}/no-ts.mocharc.json",
-          "${workspaceFolder}/test",
-          "-g", "scope-analysis.*basic"
->>>>>>> 188a0ac8
       ],
       "console": "internalConsole",
       "skipFiles": [
