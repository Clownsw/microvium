--- conflicted
+++ resolved
@@ -1,8 +1,4 @@
-<<<<<<< HEAD
-Bytecode size: 896 B
-=======
 Bytecode size: 132 B
->>>>>>> cd8566ce
 
 Addr    Size
 ==== =======
@@ -11,30 +7,6 @@
 0001       1     headerSize: 28
 0002       1     requiredEngineVersion: 3
 0003       1     reserved: 0
-<<<<<<< HEAD
-0004       2     bytecodeSize: 896
-0006       2     expectedCRC: 016d
-0008       4     requiredFeatureFlags: 1
-000c       2     BCS_IMPORT_TABLE: 001c
-000e       2     BCS_EXPORT_TABLE: 0020
-0010       2     BCS_SHORT_CALL_TABLE: 0024
-0012       2     BCS_BUILTINS: 0024
-0014       2     BCS_STRING_TABLE: 0028
-0016       2     BCS_ROM: 002a
-0018       2     BCS_GLOBALS: 0326
-001a       2     BCS_HEAP: 033a
-001c    4  - # Import Table
-001c       2     [0]: 1
-001e       2     [1]: 3
-0020    4  - # Export Table
-0020       4     [0]: &00dc
-0024    4  - # Builtins
-0024       2     [BIN_INTERNED_STRINGS]: null
-0026       2     [BIN_ARRAY_PROTO]: &0338
-0028    2  - # String Table
-0028       2     [0]: &002c
-002a  2fb  - # ROM allocations
-=======
 0004       2     bytecodeSize: 132
 0006       2     expectedCRC: 3e25
 0008       4     requiredFeatureFlags: 1
@@ -57,521 +29,12 @@
 0026       2     [0]: &002c
 0028       2 <unused>
 002a   45  - # ROM allocations
->>>>>>> cd8566ce
 002a       2     Header [Size: 5, Type: TC_REF_INTERNED_STRING]
 002c       5     Value: 'push'
 0031       1     <unused>
 0032       2     Header [Size: 4, Type: TC_REF_INTERNED_STRING]
 0034       4     Value: 'foo'
 0038       2     <unused>
-<<<<<<< HEAD
-003a       2     Header [Size: 22, Type: TC_REF_INTERNED_STRING]
-003c      16     Value: 'My uncaught exception'
-0052       2     Header [Size: 1, Type: TC_REF_INTERNED_STRING]
-0054       1     Value: ''
-0055       1     <unused>
-0056       2     Header [Size: 2, Type: TC_REF_INTERNED_STRING]
-0058       2     Value: 'a'
-005a       2     Header [Size: 5, Type: TC_REF_INTERNED_STRING]
-005c       5     Value: 'boo!'
-0061       1     <unused>
-0062       2     Header [Size: 2, Type: TC_REF_INTERNED_STRING]
-0064       2     Value: 'c'
-0066       2     Header [Size: 3, Type: TC_REF_INTERNED_STRING]
-0068       3     Value: 'ac'
-006b       3     <unused>
-006e       2     Header [Size: 2, Type: TC_REF_INTERNED_STRING]
-0070       2     Value: 'b'
-0072       2     Header [Size: 3, Type: TC_REF_INTERNED_STRING]
-0074       3     Value: 'ab'
-0077       3     <unused>
-007a       2     Header [Size: 2, Type: TC_REF_INTERNED_STRING]
-007c       2     Value: 'd'
-007e       2     Header [Size: 2, Type: TC_REF_INTERNED_STRING]
-0080       2     Value: 'e'
-0082       2     Header [Size: 2, Type: TC_REF_INTERNED_STRING]
-0084       2     Value: 'g'
-0086       2     Header [Size: 6, Type: TC_REF_INTERNED_STRING]
-0088       6     Value: 'abdeg'
-008e       2     Header [Size: 6, Type: TC_REF_INTERNED_STRING]
-0090       6     Value: 'abceg'
-0096       2     Header [Size: 4, Type: TC_REF_INTERNED_STRING]
-0098       4     Value: 'adc'
-009c       2     <unused>
-009e       2     Header [Size: 23, Type: TC_REF_INTERNED_STRING]
-00a0      17     Value: '0abgh1acegh2acdfh3abgh'
-00b7       3     <unused>
-00ba       2     Header [Size: 2, Type: TC_REF_INTERNED_STRING]
-00bc       2     Value: 'f'
-00be       2     Header [Size: 2, Type: TC_REF_INTERNED_STRING]
-00c0       2     Value: 'h'
-00c2       2     Header [Size: 2, Type: TC_REF_HOST_FUNC]
-00c4       2     Value: Import Table [0] (&001c)
-00c6       2     Header [Size: 2, Type: TC_REF_HOST_FUNC]
-00c8       2     Value: Import Table [1] (&001e)
-00ca       2     Header [Size: 13, Type: TC_REF_FUNCTION]
-00cc    d  -     # Function 00cc
-00cc       1         maxStackDepth: 4
-00cd    c  -         # Block 00cd
-00cd       1             LoadArg(index 1)
-00ce       1             LoadArg(index 0)
-00cf       1             LoadArg(index 0)
-00d0       3             Literal('length')
-00d3       1             ObjectGet()
-00d4       1             LoadVar(index 0)
-00d5       1             ObjectSet()
-00d6       1             Pop(count 1)
-00d7       1             Literal(lit undefined)
-00d8       1             Return()
-00d9       1     <unused>
-00da       2     Header [Size: 52, Type: TC_REF_FUNCTION]
-00dc   34  -     # Function 00dc
-00dc       1         maxStackDepth: 2
-00dd   33  -         # Block 00dd
-00dd       3             LoadGlobal [3]
-00e0       1             Literal(lit undefined)
-00e1       2             Call(count 1)
-00e3       1             Pop(count 1)
-00e4       3             LoadGlobal [4]
-00e7       1             Literal(lit undefined)
-00e8       2             Call(count 1)
-00ea       1             Pop(count 1)
-00eb       3             LoadGlobal [5]
-00ee       1             Literal(lit undefined)
-00ef       2             Call(count 1)
-00f1       1             Pop(count 1)
-00f2       3             LoadGlobal [6]
-00f5       1             Literal(lit undefined)
-00f6       2             Call(count 1)
-00f8       1             Pop(count 1)
-00f9       3             LoadGlobal [7]
-00fc       1             Literal(lit undefined)
-00fd       2             Call(count 1)
-00ff       1             Pop(count 1)
-0100       3             LoadGlobal [8]
-0103       1             Literal(lit undefined)
-0104       2             Call(count 1)
-0106       1             Pop(count 1)
-0107       3             LoadGlobal [2]
-010a       1             Literal(lit undefined)
-010b       2             Call(count 1)
-010d       1             Pop(count 1)
-010e       1             Literal(lit undefined)
-010f       1             Return()
-0110       2     <unused>
-0112       2     Header [Size: 15, Type: TC_REF_FUNCTION]
-0114    f  -     # Function 0114
-0114       1         maxStackDepth: 3
-0115    e  -         # Block 0115
-0115       3             LoadGlobal [0]
-0118       1             Literal(lit undefined)
-0119       3             Literal(&0034)
-011c       2             Call(count 2)
-011e       1             Pop(count 1)
-011f       3             Literal(&003c)
-0122       1             Throw()
-0123       3     <unused>
-0126       2     Header [Size: 47, Type: TC_REF_FUNCTION]
-0128   2f  -     # Function 0128
-0128       1         maxStackDepth: 5
-0129   17  -         # Block 0129
-0129       3             Literal(deleted)
-012c       3             Literal(&0054)
-012f       1             StoreVar(index 0)
-0130       4             StartTry(&0140)
-0134       1             LoadVar(index 0)
-0135       3             Literal(&0058)
-0138       1             BinOp(op '+')
-0139       1             LoadVar(index 3)
-013a       1             StoreVar(index 0)
-013b       1             Pop(count 1)
-013c       3             Literal(&005c)
-013f       1             Throw()
-0140   17  -         # Block 0140
-0140       1             Pop(count 1)
-0141       1             LoadVar(index 0)
-0142       3             Literal(&0064)
-0145       1             BinOp(op '+')
-0146       1             LoadVar(index 1)
-0147       1             StoreVar(index 0)
-0148       1             Pop(count 1)
-0149       3             LoadGlobal [1]
-014c       1             Literal(lit undefined)
-014d       1             LoadVar(index 0)
-014e       3             Literal(&0068)
-0151       2             Call(count 3)
-0153       1             Pop(count 1)
-0154       1             Pop(count 1)
-0155       1             Literal(lit undefined)
-0156       1             Return()
-0157       3     <unused>
-015a       2     Header [Size: 55, Type: TC_REF_FUNCTION]
-015c   37  -     # Function 015c
-015c       1         maxStackDepth: 5
-015d   1d  -         # Block 015d
-015d       3             Literal(deleted)
-0160       3             Literal(&0054)
-0163       1             StoreVar(index 0)
-0164       4             StartTry(&0188)
-0168       1             LoadVar(index 0)
-0169       3             Literal(&0058)
-016c       1             BinOp(op '+')
-016d       1             LoadVar(index 3)
-016e       1             StoreVar(index 0)
-016f       1             Pop(count 1)
-0170       1             LoadVar(index 0)
-0171       3             Literal(&0070)
-0174       1             BinOp(op '+')
-0175       1             LoadVar(index 3)
-0176       1             StoreVar(index 0)
-0177       1             Pop(count 1)
-0178       2             EndTry()
-017a       0             <implicit fallthrough>
-017a    e  -         # Block 017a
-017a       3             LoadGlobal [1]
-017d       1             Literal(lit undefined)
-017e       1             LoadVar(index 0)
-017f       3             Literal(&0074)
-0182       2             Call(count 3)
-0184       1             Pop(count 1)
-0185       1             Pop(count 1)
-0186       1             Literal(lit undefined)
-0187       1             Return()
-0188    b  -         # Block 0188
-0188       1             Pop(count 1)
-0189       1             LoadVar(index 0)
-018a       3             Literal(&0064)
-018d       1             BinOp(op '+')
-018e       1             LoadVar(index 1)
-018f       1             StoreVar(index 0)
-0190       1             Pop(count 1)
-0191       2             Jump &017a
-0193       3     <unused>
-0196       2     Header [Size: 77, Type: TC_REF_FUNCTION]
-0198   4d  -     # Function 0198
-0198       1         maxStackDepth: 7
-0199   21  -         # Block 0199
-0199       3             Literal(deleted)
-019c       3             Literal(&0054)
-019f       1             StoreVar(index 0)
-01a0       4             StartTry(&01ce)
-01a4       1             LoadVar(index 0)
-01a5       3             Literal(&0058)
-01a8       1             BinOp(op '+')
-01a9       1             LoadVar(index 3)
-01aa       1             StoreVar(index 0)
-01ab       1             Pop(count 1)
-01ac       4             StartTry(&01ba)
-01b0       1             LoadVar(index 0)
-01b1       3             Literal(&0070)
-01b4       1             BinOp(op '+')
-01b5       1             LoadVar(index 5)
-01b6       1             StoreVar(index 0)
-01b7       1             Pop(count 1)
-01b8       1             Literal(lit 1)
-01b9       1             Throw()
-01ba   13  -         # Block 01ba
-01ba       1             Pop(count 1)
-01bb       1             LoadVar(index 0)
-01bc       3             Literal(&007c)
-01bf       1             BinOp(op '+')
-01c0       1             LoadVar(index 3)
-01c1       1             StoreVar(index 0)
-01c2       1             Pop(count 1)
-01c3       1             LoadVar(index 0)
-01c4       3             Literal(&0080)
-01c7       1             BinOp(op '+')
-01c8       1             LoadVar(index 3)
-01c9       1             StoreVar(index 0)
-01ca       1             Pop(count 1)
-01cb       1             Literal(lit 2)
-01cc       1             Throw()
-01cd       1         <unused>
-01ce   17  -         # Block 01ce
-01ce       1             Pop(count 1)
-01cf       1             LoadVar(index 0)
-01d0       3             Literal(&0084)
-01d3       1             BinOp(op '+')
-01d4       1             LoadVar(index 1)
-01d5       1             StoreVar(index 0)
-01d6       1             Pop(count 1)
-01d7       3             LoadGlobal [1]
-01da       1             Literal(lit undefined)
-01db       1             LoadVar(index 0)
-01dc       3             Literal(&0088)
-01df       2             Call(count 3)
-01e1       1             Pop(count 1)
-01e2       1             Pop(count 1)
-01e3       1             Literal(lit undefined)
-01e4       1             Return()
-01e5       1     <unused>
-01e6       2     Header [Size: 87, Type: TC_REF_FUNCTION]
-01e8   57  -     # Function 01e8
-01e8       1         maxStackDepth: 7
-01e9   29  -         # Block 01e9
-01e9       3             Literal(deleted)
-01ec       3             Literal(&0054)
-01ef       1             StoreVar(index 0)
-01f0       4             StartTry(&0228)
-01f4       1             LoadVar(index 0)
-01f5       3             Literal(&0058)
-01f8       1             BinOp(op '+')
-01f9       1             LoadVar(index 3)
-01fa       1             StoreVar(index 0)
-01fb       1             Pop(count 1)
-01fc       4             StartTry(&021c)
-0200       1             LoadVar(index 0)
-0201       3             Literal(&0070)
-0204       1             BinOp(op '+')
-0205       1             LoadVar(index 5)
-0206       1             StoreVar(index 0)
-0207       1             Pop(count 1)
-0208       1             LoadVar(index 0)
-0209       3             Literal(&0064)
-020c       1             BinOp(op '+')
-020d       1             LoadVar(index 5)
-020e       1             StoreVar(index 0)
-020f       1             Pop(count 1)
-0210       2             EndTry()
-0212       0             <implicit fallthrough>
-0212    a  -         # Block 0212
-0212       1             LoadVar(index 0)
-0213       3             Literal(&0080)
-0216       1             BinOp(op '+')
-0217       1             LoadVar(index 3)
-0218       1             StoreVar(index 0)
-0219       1             Pop(count 1)
-021a       1             Literal(lit 2)
-021b       1             Throw()
-021c    b  -         # Block 021c
-021c       1             Pop(count 1)
-021d       1             LoadVar(index 0)
-021e       3             Literal(&007c)
-0221       1             BinOp(op '+')
-0222       1             LoadVar(index 3)
-0223       1             StoreVar(index 0)
-0224       1             Pop(count 1)
-0225       2             Jump &0212
-0227       1         <unused>
-0228   17  -         # Block 0228
-0228       1             Pop(count 1)
-0229       1             LoadVar(index 0)
-022a       3             Literal(&0084)
-022d       1             BinOp(op '+')
-022e       1             LoadVar(index 1)
-022f       1             StoreVar(index 0)
-0230       1             Pop(count 1)
-0231       3             LoadGlobal [1]
-0234       1             Literal(lit undefined)
-0235       1             LoadVar(index 0)
-0236       3             Literal(&0090)
-0239       2             Call(count 3)
-023b       1             Pop(count 1)
-023c       1             Pop(count 1)
-023d       1             Literal(lit undefined)
-023e       1             Return()
-023f       3     <unused>
-0242       2     Header [Size: 63, Type: TC_REF_FUNCTION]
-0244   3f  -     # Function 0244
-0244       1         maxStackDepth: 5
-0245   25  -         # Block 0245
-0245       2             ScopePush(count 1)
-0247       3             Literal(&0288)
-024a       1             ClosureNew()
-024b       3             Literal(&0054)
-024e       1             StoreScoped [1]
-024f       4             StartTry(&0278)
-0253       1             LoadScoped [1]
-0254       3             Literal(&0058)
-0257       1             BinOp(op '+')
-0258       1             LoadVar(index 3)
-0259       1             StoreScoped [1]
-025a       1             Pop(count 1)
-025b       1             LoadVar(index 0)
-025c       1             Literal(lit undefined)
-025d       2             Call(count 1)
-025f       1             Pop(count 1)
-0260       1             LoadScoped [1]
-0261       3             Literal(&0070)
-0264       1             BinOp(op '+')
-0265       1             LoadVar(index 3)
-0266       1             StoreScoped [1]
-0267       1             Pop(count 1)
-0268       2             EndTry()
-026a       0             <implicit fallthrough>
-026a    e  -         # Block 026a
-026a       3             LoadGlobal [1]
-026d       1             Literal(lit undefined)
-026e       1             LoadScoped [1]
-026f       3             Literal(&0098)
-0272       2             Call(count 3)
-0274       1             Pop(count 1)
-0275       1             Pop(count 1)
-0276       1             Literal(lit undefined)
-0277       1             Return()
-0278    b  -         # Block 0278
-0278       1             Pop(count 1)
-0279       1             LoadScoped [1]
-027a       3             Literal(&0064)
-027d       1             BinOp(op '+')
-027e       1             LoadVar(index 1)
-027f       1             StoreScoped [1]
-0280       1             Pop(count 1)
-0281       2             Jump &026a
-0283       3     <unused>
-0286       2     Header [Size: 11, Type: TC_REF_FUNCTION]
-0288    b  -     # Function 0288
-0288       1         maxStackDepth: 2
-0289    a  -         # Block 0289
-0289       1             LoadScoped [1]
-028a       3             Literal(&007c)
-028d       1             BinOp(op '+')
-028e       1             LoadVar(index 0)
-028f       1             StoreScoped [1]
-0290       1             Pop(count 1)
-0291       1             Literal(lit 1)
-0292       1             Throw()
-0293       3     <unused>
-0296       2     Header [Size: 141, Type: TC_REF_FUNCTION]
-0298   8d  -     # Function 0298
-0298       1         maxStackDepth: 6
-0299    c  -         # Block 0299
-0299       3             Literal(deleted)
-029c       3             Literal(&0054)
-029f       1             StoreVar(index 0)
-02a0       3             Literal(deleted)
-02a3       1             Literal(lit 0)
-02a4       1             StoreVar(index 1)
-02a5       0             <implicit fallthrough>
-02a5    5  -         # Block 02a5
-02a5       1             LoadVar(index 1)
-02a6       1             Literal(lit 4)
-02a7       1             BinOp(op '<')
-02a8       2             Branch &02b9
-02aa    f  -         # Block 02aa
-02aa       1             Pop(count 1)
-02ab       3             LoadGlobal [1]
-02ae       1             Literal(lit undefined)
-02af       1             LoadVar(index 0)
-02b0       3             Literal(&00a0)
-02b3       2             Call(count 3)
-02b5       1             Pop(count 1)
-02b6       1             Pop(count 1)
-02b7       1             Literal(lit undefined)
-02b8       1             Return()
-02b9   19  -         # Block 02b9
-02b9       1             LoadVar(index 0)
-02ba       1             LoadVar(index 1)
-02bb       1             BinOp(op '+')
-02bc       1             LoadVar(index 2)
-02bd       1             StoreVar(index 0)
-02be       1             Pop(count 1)
-02bf       4             StartTry(&031a)
-02c3       1             LoadVar(index 0)
-02c4       3             Literal(&0058)
-02c7       1             BinOp(op '+')
-02c8       1             LoadVar(index 4)
-02c9       1             StoreVar(index 0)
-02ca       1             Pop(count 1)
-02cb       1             LoadVar(index 1)
-02cc       1             Literal(lit 3)
-02cd       1             BinOp(op '%')
-02ce       1             Literal(lit 0)
-02cf       1             BinOp(op '===')
-02d0       2             Branch &02eb
-02d2    f  -         # Block 02d2
-02d2       1             LoadVar(index 0)
-02d3       3             Literal(&0064)
-02d6       1             BinOp(op '+')
-02d7       1             LoadVar(index 4)
-02d8       1             StoreVar(index 0)
-02d9       1             Pop(count 1)
-02da       1             LoadVar(index 1)
-02db       1             Literal(lit 3)
-02dc       1             BinOp(op '%')
-02dd       1             Literal(lit 1)
-02de       1             BinOp(op '!==')
-02df       2             Branch &02f5
-02e1    a  -         # Block 02e1
-02e1       1             LoadVar(index 0)
-02e2       3             Literal(&0080)
-02e5       1             BinOp(op '+')
-02e6       1             LoadVar(index 4)
-02e7       1             StoreVar(index 0)
-02e8       1             Pop(count 1)
-02e9       1             Literal(lit 2)
-02ea       1             Throw()
-02eb    a  -         # Block 02eb
-02eb       1             LoadVar(index 0)
-02ec       3             Literal(&0070)
-02ef       1             BinOp(op '+')
-02f0       1             LoadVar(index 4)
-02f1       1             StoreVar(index 0)
-02f2       1             Pop(count 1)
-02f3       1             Literal(lit 1)
-02f4       1             Throw()
-02f5   12  -         # Block 02f5
-02f5       1             LoadVar(index 0)
-02f6       3             Literal(&007c)
-02f9       1             BinOp(op '+')
-02fa       1             LoadVar(index 4)
-02fb       1             StoreVar(index 0)
-02fc       1             Pop(count 1)
-02fd       1             LoadVar(index 0)
-02fe       3             Literal(&00bc)
-0301       1             BinOp(op '+')
-0302       1             LoadVar(index 4)
-0303       1             StoreVar(index 0)
-0304       1             Pop(count 1)
-0305       2             EndTry()
-0307       0             <implicit fallthrough>
-0307   12  -         # Block 0307
-0307       1             LoadVar(index 0)
-0308       3             Literal(&00c0)
-030b       1             BinOp(op '+')
-030c       1             LoadVar(index 2)
-030d       1             StoreVar(index 0)
-030e       1             Pop(count 1)
-030f       1             LoadVar(index 1)
-0310       1             LoadVar(index 2)
-0311       1             Literal(lit 1)
-0312       1             BinOp(op '+')
-0313       1             LoadVar(index 3)
-0314       1             StoreVar(index 1)
-0315       1             Pop(count 1)
-0316       1             Pop(count 1)
-0317       2             Jump &02a5
-0319       1         <unused>
-031a    b  -         # Block 031a
-031a       1             Pop(count 1)
-031b       1             LoadVar(index 0)
-031c       3             Literal(&0084)
-031f       1             BinOp(op '+')
-0320       1             LoadVar(index 2)
-0321       1             StoreVar(index 0)
-0322       1             Pop(count 1)
-0323       2             Jump &0307
-0325       1 <unused>
-0326   14  - # Globals
-0326       2     [0]: &00c4
-0328       2     [1]: &00c8
-032a       2     [2]: &0114
-032c       2     [3]: &0128
-032e       2     [4]: &015c
-0330       2     [5]: &0198
-0332       2     [6]: &01e8
-0334       2     [7]: &0244
-0336       2     [8]: &0298
-0338       2     Handle: &033c
-033a    a  - # GC allocations
-033a       2     Header [Size: 8, Type: TC_REF_PROPERTY_LIST]
-033c    8  -     # TsPropertyList
-033c       2         dpNext: null
-033e       2         dpProto: null
-0340       2         key: &002c
-0342       2         value: &00cc
-0344      3c <unused>
-=======
 003a       2     Header [Size: 14, Type: TC_REF_INTERNED_STRING]
 003c       e     Value: 'Dummy failure'
 004a       2     Header [Size: 2, Type: TC_REF_HOST_FUNC]
@@ -615,5 +78,4 @@
 007c       2         dpNext: null
 007e       2         dpProto: null
 0080       2         key: &002c
-0082       2         value: &0050
->>>>>>> cd8566ce
+0082       2         value: &0050