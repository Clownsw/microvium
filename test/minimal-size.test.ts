import { MemoryStats, Microvium } from "../lib";
import { assert } from "chai";

suite('minimal-size', function () {
  const corePointerCount = 6;
  const coreLongPointerCount = 1;
  const coreOptionalInt32Count = 1;
  const coreWordCount = 4; // includes 2 single-byte fields
  const coreOptionalPointerCount = 2;

  // In the following, "optional features" refers to debug capability and gas counter

  // The expected size on a 64-bit machine with optional features enabled
  const coreSize64BitMax = roundUpTo8Bytes(
    (corePointerCount + coreLongPointerCount + coreOptionalPointerCount) * 8 +
    coreOptionalInt32Count * 4 +
    coreWordCount * 2
  );

  // The core size on a 32-bit embedded device, with optional features
  const coreSize32BitMax =
    (corePointerCount + coreLongPointerCount + coreOptionalPointerCount) * 4 +
    coreOptionalInt32Count * 4 +
    coreWordCount * 2;

  // The core size on a 32-bit embedded device, without optional features
  const coreSize32BitMin =
    (corePointerCount + coreLongPointerCount) * 4 +
    coreWordCount * 2;

  // The core size on a 16-bit embedded device, without optional features
  const coreSize16BitMin =
    corePointerCount * 2 + coreLongPointerCount * 4 + coreWordCount * 2;

  test('no-lib', () => {
    /*
    This tests the smallest theoretical size for Microvium (see the assertions
    at the end of this function):

      - No builtins
      - No debugger support
      - 32-bit or 16-bit device

    The tests are run on this machine, which is a 64-bit machine (please run
    these tests with the 64-bit version of node.js, so these results are
    consistent). This is inferring the 16-bit and 32-bit by calculating the
    expected size on a 16-, 32-, and 64-bit platforms and then asserting the
    64-bit size and assuming then that the 16-bit and 32-bit sizes are also
    correct.
    */

    const vm = Microvium.create({}, { noLib: true });
    vm.evaluateModule({ sourceText: '' });
    const snapshot = vm.createSnapshot();
    assert.equal(snapshot.data.length, 46);

    // Note: because we're not running this on an emulator, this is the size as
    // running on a 64-bit machine. Also, debug mode is enabled
    const vm2 = Microvium.restore(snapshot, {});
    const stats = vm2.getMemoryStats();
    assert.equal(stats.totalSize, coreSize64BitMax);
    assert.equal(stats.coreSize, coreSize64BitMax);
    assert.equal(stats.fragmentCount, 1);
    assert.equal(stats.virtualHeapAllocatedCapacity, 0);
    assert.equal(stats.virtualHeapUsed, 0);
    assert.equal(stats.virtualHeapHighWaterMark, 0);
    assert.equal(stats.stackHighWaterMark, 0);
    assert.equal(stats.stackHeight, 0);
    assert.equal(stats.stackAllocatedCapacity, 0);
    assert.equal(stats.registersSize, 0);
    assert.equal(stats.importTableSize, 0);
    assert.equal(stats.globalVariablesSize, 0);

    assert.equal(coreSize64BitMax, 88);
    assert.equal(coreSize32BitMax, 48);

    // Smallest theoretical size:
    assert.equal(coreSize32BitMin, 36);
    assert.equal(coreSize16BitMin, 24);
  })

  test('empty-size', () => {
    const vm = Microvium.create({}, {});
    vm.evaluateModule({ sourceText: '' });
    const snapshot = vm.createSnapshot();
    assert.equal(snapshot.data.length, 46);

    const vm2 = Microvium.restore(snapshot, {});
    const stats = vm2.getMemoryStats();
<<<<<<< HEAD
    assert.equal(stats.totalSize, 80);
    assert.equal(stats.coreSize, 80);
    assert.equal(stats.fragmentCount, 1);
    assert.equal(stats.virtualHeapAllocatedCapacity, 0);
    assert.equal(stats.virtualHeapUsed, 0);
    assert.equal(stats.virtualHeapHighWaterMark, 0);
=======
    assert.equal(stats.totalSize, 130);
    assert.equal(stats.coreSize, coreSize64BitMax);
    assert.equal(stats.fragmentCount, 2);
    assert.equal(stats.virtualHeapAllocatedCapacity, 10);
    assert.equal(stats.virtualHeapUsed, 10);
    assert.equal(stats.virtualHeapHighWaterMark, 10);
>>>>>>> e872bffc

    assert.equal(stats.stackHighWaterMark, 0);
    assert.equal(stats.stackHeight, 0);
    assert.equal(stats.stackAllocatedCapacity, 0);
    assert.equal(stats.registersSize, 0);
    assert.equal(stats.importTableSize, 0);
    assert.equal(stats.globalVariablesSize, 0);
  })

  test('running-size', () => { const vm = Microvium.create({}, { });
    /*
    This tests the size of the VM when actually running. Like with the no-lib
    test, I calculate what the size should be on different platforms and then
    assert the size for this platform to test the assumptions.

    This one is not compiled with noLib. The idea here is that this a "typical"
    usage of the engine rather than completely minimal. This amount of space is
    what you'd reasonably expect for a roughly-empty program.

    */

    const pointerRegisterCount = 4;
    const longPointerRegisterCount = 1;
    const wordRegisterCount = 4;
    const optionalWordRegisterCount = 1; // Includes single-byte `usingCachedRegisters`

    const registersSize64BitMax = padTo64Bit(
      pointerRegisterCount * 8 +
      longPointerRegisterCount * 8 +
      wordRegisterCount * 2 +
      optionalWordRegisterCount * 2
    );

    const registersSize32BitMax = padTo32Bit(
      pointerRegisterCount * 4 +
      longPointerRegisterCount * 4 +
      wordRegisterCount * 2 +
      optionalWordRegisterCount * 2
    );

    const registersSize32BitMin = padTo32Bit(
      pointerRegisterCount * 4 +
      longPointerRegisterCount * 4 +
      wordRegisterCount * 2
    )

    const registersSize16BitMin =
      pointerRegisterCount * 2 +
      longPointerRegisterCount * 4 +
      wordRegisterCount * 2;

    const importTableCount = 1; // This example imports one function
    const importTableSize64Bit = importTableCount * 8;
    const importTableSize32Bit = importTableCount * 4;
    const importTableSize16Bit = importTableCount * 4; // Using 4 bytes here because flash pointer
    const globalVariablesSize = 2; // 1 global variable at 2 bytes each

    const virtualHeapSize = 0; // Now that builtins are GC'd, the virtual heap can be empty

    const defaultStackCapacity = 256;

    const heapOverheadSize64Bit = 4 * 8;
    const heapOverheadSize32Bit = 4 * 4;
    const heapOverheadSize16Bit = 4 * 2;

    const totalSize64BitMax =
      coreSize64BitMax +
      importTableSize64Bit +
      globalVariablesSize +
      registersSize64BitMax +
      defaultStackCapacity +
      virtualHeapSize +
      (virtualHeapSize ? heapOverheadSize64Bit : 0);

    const totalSize32BitMin =
      coreSize32BitMin +
      importTableSize32Bit +
      globalVariablesSize +
      registersSize32BitMin +
      defaultStackCapacity +
      virtualHeapSize +
      (virtualHeapSize ? heapOverheadSize32Bit : 0);

    const totalSize32BitMax =
      coreSize32BitMax +
      importTableSize32Bit +
      globalVariablesSize +
      registersSize32BitMax +
      defaultStackCapacity +
      virtualHeapSize +
      (virtualHeapSize ? heapOverheadSize32Bit : 0);

    const totalSize16BitMin =
      coreSize16BitMin +
      importTableSize16Bit +
      globalVariablesSize +
      registersSize16BitMin +
      defaultStackCapacity +
      virtualHeapSize +
      (virtualHeapSize ? heapOverheadSize16Bit : 0);

    vm.globalThis.vmImport = vm.vmImport;
    vm.globalThis.vmExport = vm.vmExport;
    vm.evaluateModule({ sourceText: `
      const checkSize = vmImport(0);
      vmExport(0, () => checkSize());
    `});
    const snapshot = vm.createSnapshot();
    assert.equal(snapshot.data.length, 70);

    const vm2 = Microvium.restore(snapshot, { 0: checkSize });

    let stats: MemoryStats = undefined as any;

    const run = vm2.resolveExport(0);
    run();

    function checkSize() {
      stats = vm2.getMemoryStats();
    }

    assert.equal(stats.totalSize, totalSize64BitMax);
    assert.equal(stats.coreSize, coreSize64BitMax);
    assert.equal(stats.fragmentCount, 2);
    assert.equal(stats.virtualHeapAllocatedCapacity, virtualHeapSize);
    assert.equal(stats.virtualHeapUsed, virtualHeapSize);
    assert.equal(stats.virtualHeapHighWaterMark, virtualHeapSize);
<<<<<<< HEAD
    assert.equal(stats.stackHighWaterMark, 24);
    assert.equal(stats.stackHeight, 16);
=======
    assert.equal(stats.stackHighWaterMark, 18);
    assert.equal(stats.stackHeight, 18);
>>>>>>> e872bffc
    assert.equal(stats.stackAllocatedCapacity, defaultStackCapacity);
    assert.equal(stats.registersSize, registersSize64BitMax);
    assert.equal(stats.importTableSize, importTableSize64Bit);
    assert.equal(stats.globalVariablesSize, 2);

    // The following is the final figures. Just update them manually when they change

    assert.equal(registersSize64BitMax, 56);
    assert.equal(registersSize32BitMax, 32);
    assert.equal(registersSize32BitMin, 28);
    assert.equal(registersSize16BitMin, 20);

<<<<<<< HEAD
    assert.equal(totalSize64BitMax, 402);
    assert.equal(totalSize32BitMax, 338);
    assert.equal(totalSize32BitMin, 326);
    assert.equal(totalSize16BitMin, 306);
  })
})

function padTo64Bit(n: number) {
  return Math.ceil(n / 8) * 8;
}

function padTo32Bit(n: number) {
  return Math.ceil(n / 4) * 4;
=======
    assert.equal(totalSize64BitMax, 436);
    assert.equal(totalSize32BitMax, 360);
    assert.equal(totalSize32BitMin, 346);
    assert.equal(totalSize16BitMin, 320);
  })
})

function roundUpTo8Bytes(n: number) {
  return Math.ceil(n / 8) * 8;
>>>>>>> e872bffc
}<|MERGE_RESOLUTION|>--- conflicted
+++ resolved
@@ -87,21 +87,12 @@
 
     const vm2 = Microvium.restore(snapshot, {});
     const stats = vm2.getMemoryStats();
-<<<<<<< HEAD
     assert.equal(stats.totalSize, 80);
     assert.equal(stats.coreSize, 80);
     assert.equal(stats.fragmentCount, 1);
     assert.equal(stats.virtualHeapAllocatedCapacity, 0);
     assert.equal(stats.virtualHeapUsed, 0);
     assert.equal(stats.virtualHeapHighWaterMark, 0);
-=======
-    assert.equal(stats.totalSize, 130);
-    assert.equal(stats.coreSize, coreSize64BitMax);
-    assert.equal(stats.fragmentCount, 2);
-    assert.equal(stats.virtualHeapAllocatedCapacity, 10);
-    assert.equal(stats.virtualHeapUsed, 10);
-    assert.equal(stats.virtualHeapHighWaterMark, 10);
->>>>>>> e872bffc
 
     assert.equal(stats.stackHighWaterMark, 0);
     assert.equal(stats.stackHeight, 0);
@@ -229,13 +220,8 @@
     assert.equal(stats.virtualHeapAllocatedCapacity, virtualHeapSize);
     assert.equal(stats.virtualHeapUsed, virtualHeapSize);
     assert.equal(stats.virtualHeapHighWaterMark, virtualHeapSize);
-<<<<<<< HEAD
     assert.equal(stats.stackHighWaterMark, 24);
     assert.equal(stats.stackHeight, 16);
-=======
-    assert.equal(stats.stackHighWaterMark, 18);
-    assert.equal(stats.stackHeight, 18);
->>>>>>> e872bffc
     assert.equal(stats.stackAllocatedCapacity, defaultStackCapacity);
     assert.equal(stats.registersSize, registersSize64BitMax);
     assert.equal(stats.importTableSize, importTableSize64Bit);
@@ -248,7 +234,6 @@
     assert.equal(registersSize32BitMin, 28);
     assert.equal(registersSize16BitMin, 20);
 
-<<<<<<< HEAD
     assert.equal(totalSize64BitMax, 402);
     assert.equal(totalSize32BitMax, 338);
     assert.equal(totalSize32BitMin, 326);
@@ -262,15 +247,8 @@
 
 function padTo32Bit(n: number) {
   return Math.ceil(n / 4) * 4;
-=======
-    assert.equal(totalSize64BitMax, 436);
-    assert.equal(totalSize32BitMax, 360);
-    assert.equal(totalSize32BitMin, 346);
-    assert.equal(totalSize16BitMin, 320);
-  })
-})
+}
 
 function roundUpTo8Bytes(n: number) {
   return Math.ceil(n / 8) * 8;
->>>>>>> e872bffc
 }