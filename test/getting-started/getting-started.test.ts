import { assert } from "chai";
import fs from 'fs-extra';
import * as microvium from '../../lib';
import _ from 'lodash';
import path from 'path';
import shelljs from 'shelljs';
import { writeTextFile } from "../../lib/utils";
import colors from 'colors';

// WIP: I think as part of this release, we could update the getting-started to use a closure.

const artifactDir = './test/getting-started/code';

const debugShellOutput = false;

suite('getting-started', function () {
  // Extract the source texts from the getting-started guide
  const host1Text = fs.readFileSync('./doc/getting-started.md', 'utf8');
  let matches = (host1Text as any)
    .matchAll(/<!-- Script (.*?) -->\r?\n```\w+\r?\n(.*?)\r?\n```/gs) as string[][];
  matches = [...matches];
  const gettingStartedMDScripts = _.fromPairs([...matches].map(([, id, scriptText]) => [id, scriptText]));

  fs.mkdirpSync(artifactDir);
  for (const [id, scriptText] of Object.entries(gettingStartedMDScripts)) {
    writeTextFile(path.join(artifactDir, id), scriptText);
  }

  let logOutput: any[] = [];

  let suiteFailed = false;
  this.afterEach(function() {
    if (this.currentTest && this.currentTest.isFailed()) {
      suiteFailed = true;
    }
  })
  // The guide has steps that depend on the previous, so we skip the remainder of the suite on the first failure
  this.beforeEach(function() {
    if (suiteFailed) {
      this.skip();
    }
  })

  const evalHostScript = (scriptText: string) => {
    logOutput = [];
    const dummyRequire = (specifier: string) => {
      assert.deepEqual(specifier, 'microvium');
      return microvium;
    };
    const realConsoleLog = console.log;
    const tempCwd = process.cwd();
    console.log = (arg: string) => logOutput.push(arg);
    process.chdir(artifactDir);
    try {
      eval(`(function (require) { ${scriptText}\n })`)(dummyRequire);
    } finally {
      process.chdir(tempCwd);
      console.log = realConsoleLog;
    }
  }

  const runMicroviumCLI = (commandArgs: string) => {
    const result = shelljs.exec(`node ../../../dist/cli.js ${commandArgs}`, {
      async: false,
      cwd: artifactDir,
      silent: true,
    });
    if (result.code !== 0) {
      throw new Error(`Microvium CLI failed with code ${result.code}\n${result.stderr}`);
    }
    return result;
  };

  test('1.hello-world.mvm.js', () => {
    // The first example executes on the CLI. I'm suppressing the snapshot
    // output here just because the filename clashes with the output in the 3rd
    // test case.
    const result = runMicroviumCLI('1.hello-world.mvm.js --no-snapshot');
    assert.deepEqual(result.stdout.trim(), 'Hello, World!');
    assert.deepEqual(result.stderr.trim(), '');
  });

  test('2.with-custom-host.js', () => {
    evalHostScript(gettingStartedMDScripts['2.with-custom-host.js']);
    assert.deepEqual(logOutput, ['Hello, World!']);
  });

  test('3. script.mvm.js', () => {
    const result = runMicroviumCLI('script.mvm.js');
<<<<<<< HEAD
    assert.deepEqual(result.stdout.trim(), 'Output generated: script.mvm-bc\n138 bytes');
    assert.deepEqual(result.stderr.trim(), '');
=======
    assert.deepEqual(result.stdout.trim(), '');
    assert.deepEqual(result.stderr.trim(), 'Output generated: script.mvm-bc\n136 bytes');
>>>>>>> 4b7d4f51
  });

  test('4.restoring-a-snapshot.js', () => {
    logOutput = [];
    evalHostScript(gettingStartedMDScripts['4.restoring-a-snapshot.js']);
    assert.deepEqual(logOutput, ['Hello, World!']);
  });

  test('5.restoring-a-snapshot-in-c.c', async function() {
    // This test case actually compiles the C code in the getting-started.md
    // guide, so it takes a while
    this.timeout(20_000);

    const buildDir = path.resolve(artifactDir, 'build');

    // The guide says to copy the source files into the project dir, so to be
    // completely fair, I'll do that here as well, so the `code` dir becomes a
    // self-contained example without any external dependencies. This also means
    // that users can refer to the artifact directory as a self-contained
    // example.
    fs.mkdirpSync(path.resolve(artifactDir, 'microvium'));
    fs.mkdirpSync(buildDir);
    fs.copyFileSync('./dist-c/microvium.c', path.resolve(artifactDir, 'microvium/microvium.c'));
    fs.copyFileSync('./dist-c/microvium.h', path.resolve(artifactDir, 'microvium/microvium.h'));
    fs.copyFileSync('./dist-c/microvium_port_example.h', path.resolve(artifactDir, 'microvium_port.h'));
    fs.copyFileSync('./test/getting-started/CMakeLists.txt', path.resolve(artifactDir, 'CMakeLists.txt'));

    const originalDir = process.cwd();
    process.chdir(buildDir);
    try {
      debugShellOutput && console.log('cwd', process.cwd());
      exec(`cmake ..`);
      exec(`cmake --build .`);
      process.chdir("..");
      let result = exec('"./build/Debug/restoring-a-snapshot-in-c.exe"');
      assert.deepEqual(result.stderr, '');
      assert.deepEqual(result.stdout.trim(), 'Hello, World!');
    } finally {
      process.chdir(originalDir);
    }
  });
});

function exec(cmd: string, requireSuccess: boolean = true) {
  debugShellOutput && console.log(colors.cyan(cmd));
  const result = shelljs.exec(cmd, { silent: !debugShellOutput });
  if (requireSuccess && result.code !== 0) {
    throw new Error(`${result.stderr}\nShell command failed with code ${result.code}`);
  } else if (result.code !== 0 && debugShellOutput) {
    console.log(colors.yellow(`${result.stderr}\nWARNING: Shell command failed with code ${result.code}`));
  }
  return result;
}<|MERGE_RESOLUTION|>--- conflicted
+++ resolved
@@ -87,13 +87,8 @@
 
   test('3. script.mvm.js', () => {
     const result = runMicroviumCLI('script.mvm.js');
-<<<<<<< HEAD
     assert.deepEqual(result.stdout.trim(), 'Output generated: script.mvm-bc\n138 bytes');
     assert.deepEqual(result.stderr.trim(), '');
-=======
-    assert.deepEqual(result.stdout.trim(), '');
-    assert.deepEqual(result.stderr.trim(), 'Output generated: script.mvm-bc\n136 bytes');
->>>>>>> 4b7d4f51
   });
 
   test('4.restoring-a-snapshot.js', () => {
