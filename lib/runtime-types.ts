--- conflicted
+++ resolved
@@ -15,20 +15,8 @@
 export type SInt16 = number;
 export type SInt32 = number;
 
-<<<<<<< HEAD
-export const UInt4 = (n: UInt4): UInt4 => (hardAssert(isUInt4(n)), n);
-export const UInt7 = (n: UInt7): UInt8 => (hardAssert(isUInt7(n)), n);
-export const UInt8 = (n: UInt8): UInt8 => (hardAssert(isUInt8(n)), n);
-export const UInt12 = (n: UInt12): UInt12 => (hardAssert(isUInt12(n)), n);
-export const UInt14 = (n: UInt14): UInt14 => (hardAssert(isUInt14(n)), n);
-export const UInt16 = (n: UInt16): UInt16 => (hardAssert(isUInt16(n)), n);
-export const UInt32 = (n: UInt32): UInt32 => (hardAssert(isUInt32(n)), n);
-export const SInt8 = (n: SInt8): SInt8 => (hardAssert(isSInt8(n)), n);
-export const SInt14 = (n: SInt14): SInt14 => (hardAssert(isSInt14(n)), n);
-export const SInt16 = (n: SInt16): SInt16 => (hardAssert(isSInt16(n)), n);
-export const SInt32 = (n: SInt32): SInt32 => (hardAssert(isSInt32(n)), n);
-=======
 export const UInt4 = (n: UInt4): UInt4 => (assert(isUInt4(n)), n);
+export const UInt7 = (n: UInt7): UInt8 => (assert(isUInt7(n)), n);
 export const UInt8 = (n: UInt8): UInt8 => (assert(isUInt8(n)), n);
 export const UInt12 = (n: UInt12): UInt12 => (assert(isUInt12(n)), n);
 export const UInt14 = (n: UInt14): UInt14 => (assert(isUInt14(n)), n);
@@ -38,7 +26,6 @@
 export const SInt14 = (n: SInt14): SInt14 => (assert(isSInt14(n)), n);
 export const SInt16 = (n: SInt16): SInt16 => (assert(isSInt16(n)), n);
 export const SInt32 = (n: SInt32): SInt32 => (assert(isSInt32(n)), n);
->>>>>>> e872bffc
 
 export type mvm_Value = UInt16;
 export type vm_Reference = mvm_Value;
@@ -97,16 +84,13 @@
   /* 48 */ MVM_E_CAN_ONLY_ASSIGN_BYTES_TO_UINT8_ARRAY, // Value assigned to index of Uint8Array must be an integer in the range 0 to 255
   /* 49 */ MVM_E_WRONG_BYTECODE_VERSION, // The version of bytecode is different to what the engine supports
   /* 50 */ MVM_E_USING_NEW_ON_NON_CLASS, // The `new` operator can only be used on classes
-<<<<<<< HEAD
-  /* 51 */ MVM_E_REQUIRES_ACTIVE_VM, // The given operation requires that the VM has active calls on the stack
-  /* 52 */ MVM_E_ASYNC_START_ERROR, // mvm_asyncStart must be called exactly once at the beginning of a host function that is called from JS
-  /* 53 */ MVM_E_ASYNC_WITHOUT_AWAIT, // mvm_asyncStart can only be used with a script that has await points. Add at least one (reachable) await point to the script.
-  /* 54 */ MVM_E_TYPE_ERROR_AWAIT_NON_PROMISE, // Can only await a promise in Microvium
-  /* 55 */ MVM_E_HEAP_CORRUPT, // Microvium's internal heap is not in a consistent state
-  /* 56 */ MVM_E_CLASS_PROTOTYPE_MUST_BE_NULL_OR_OBJECT, // The prototype property of a class must be null or a plain object
-=======
   /* 51 */ MVM_E_INSTRUCTION_COUNT_REACHED, // The instruction count set by `mvm_stopAfterNInstructions` has been reached
->>>>>>> e872bffc
+  /* 52 */ MVM_E_REQUIRES_ACTIVE_VM, // The given operation requires that the VM has active calls on the stack
+  /* 53 */ MVM_E_ASYNC_START_ERROR, // mvm_asyncStart must be called exactly once at the beginning of a host function that is called from JS
+  /* 54 */ MVM_E_ASYNC_WITHOUT_AWAIT, // mvm_asyncStart can only be used with a script that has await points. Add at least one (reachable) await point to the script.
+  /* 55 */ MVM_E_TYPE_ERROR_AWAIT_NON_PROMISE, // Can only await a promise in Microvium
+  /* 56 */ MVM_E_HEAP_CORRUPT, // Microvium's internal heap is not in a consistent state
+  /* 57 */ MVM_E_CLASS_PROTOTYPE_MUST_BE_NULL_OR_OBJECT, // The prototype property of a class must be null or a plain object
 };
 
 
