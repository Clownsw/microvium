--- conflicted
+++ resolved
@@ -2,11 +2,7 @@
 
 An ultra-compact, embeddable scripting engine for microcontrollers for executing a small subset of the JavaScript language.
 
-<<<<<<< HEAD
 I started this project as an alternative to something like [EmbedVM](https://embedvm.com/), for having scripted behavior on small microcontrollers. Microvium is larger than EmbedVM but in return it's much more powerful (see [microvium-vs-embedvm.md](microvium-vs-embedvm.md) for details).
-=======
-**Note: THIS PROJECT IS pre-ALPHA, but please feel free to try it out and send me any issues you have with it so I can work through the kinks!**
->>>>>>> 4b7d4f51
 
 Take a look at [my blog](https://coder-mike.com/behind-microvium/) if you're interested in some of the behind-the-scenes thought processes and design decisions, and to stay updated with new developments.
 
