   text	   data	    bss	    dec	    hex	filename
<<<<<<< HEAD
   8570	      0	      0	   8570	   217a	output/microvium.o
=======
   8410	      0	      0	   8410	   20da	output/microvium.o
>>>>>>> 3665e754
<|MERGE_RESOLUTION|>--- conflicted
+++ resolved
@@ -1,6 +1,2 @@
    text	   data	    bss	    dec	    hex	filename
-<<<<<<< HEAD
-   8570	      0	      0	   8570	   217a	output/microvium.o
-=======
-   8410	      0	      0	   8410	   20da	output/microvium.o
->>>>>>> 3665e754
+   8410	      0	      0	   8410	   20da	output/microvium.o