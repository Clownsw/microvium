// Copyright 2020 Michael Hunter. Part of the Microvium project. Links to full code at https://microvium.com for license details.

/*
 * Microvium Bytecode Interpreter
 *
 * Version: 0.0.18
 *
 * This file contains the Microvium virtual machine C implementation.
 *
 * The key functions are mvm_restore() and vm_run(), which perform the
 * initialization and run loop respectively.
 *
 * I've written Microvium in C because lots of embedded projects for small
 * processors are written in pure-C, and so integration for them will be easier.
 * Also, there are a surprising number of C++ compilers in the embedded world
 * that deviate from the standard, and I don't want to be testing on all of them
 * individually.
 *
 * For the moment, I'm keeping Microvium all in one file for usability. Users
 * can treat this file as a black box that contains the VM, and there's only one
 * file they need to have built into their project in order to have Microvium
 * running. The build process also pulls in the dependent header files, so
 * there's only one header file and it's the one that users of Microvium need to
 * see. Certain compilers and optimization settings also do a better job when
 * related functions are co-located the same compilation unit.
 *
 * User-facing functions and definitions are all prefixed with `mvm_` to
 * namespace them separately from other functions in their project, some of
 * which use the prefix `vm_` and some without a prefix. (TODO: this should be
 * consolidated)
 */

#include "microvium.h"

#include <ctype.h>
#include <stdlib.h>

// See microvium.c for design notes.


#include "stdbool.h"
#include "stdint.h"
#include "assert.h"
#include "string.h"
#include "stdlib.h"
#include "setjmp.h"

#include "microvium.h"
#include "microvium_port.h"


#include "stdint.h"

#define MVM_BYTECODE_VERSION 3

// These sections appear in the bytecode in the order they appear in this
// enumeration.
typedef enum mvm_TeBytecodeSection {
  /**
   * Import Table
   *
   * List of host function IDs (vm_TsImportTableEntry) which are called by the
   * VM. References from the VM to host functions are represented as indexes
   * into this table. These IDs are resolved to their corresponding host
   * function pointers when a VM is restored.
   */
  BCS_IMPORT_TABLE,

  /**
   * A list of immutable `vm_TsExportTableEntry` that the VM exports, mapping
   * export IDs to their corresponding VM Value. Mostly these values will just
   * be function pointers.
   */
  // TODO: We need to test what happens if we export numbers and objects
  BCS_EXPORT_TABLE,

  /**
   * Short Call Table. Table of vm_TsShortCallTableEntry.
   *
   * To make the representation of function calls in IL more compact, up to 256
   * of the most frequent function calls are listed in this table, including the
   * function target and the argument count.
   *
   * See VM_OP_CALL_1
   */
  BCS_SHORT_CALL_TABLE,

  /**
   * Builtins
   *
   * Table of `Value`s that need to be directly identifyable by the engine, such
   * as the Array prototype.
   *
   * These are not copied into RAM, they are just constant values like the
   * exports, but like other values in ROM they are permitted to hold mutable
   * values by pointing (as BytecodeMappedPtr) to the corresponding global
   * variable slot.
   *
   * Note: at one point, I had these as single-byte offsets into the global
   * variable space, but this made the assumption that all accessible builtins
   * are also mutable, which is probably not true. The new design makes the
   * opposite assumption: most builtins will be immutable at runtime (e.g.
   * nobody changes the array prototype), so they can be stored in ROM and
   * referenced by immutable Value pointers, making them usable but not
   * consuming RAM at all. It's the exception rather than the rule that some of
   * these may be mutable and require indirection through the global slot table.
   */
  BCS_BUILTINS,

  /**
   * Interned Strings Table
   *
   * To keep property lookup efficient, Microvium requires that strings used as
   * property keys can be compared using pointer equality. This requires that
   * there is only one instance of each string (see
   * https://en.wikipedia.org/wiki/String_interning). This table is the
   * alphabetical listing of all the strings in ROM (or at least, all those
   * which are valid property keys). See also TC_REF_INTERNED_STRING.
   *
   * There may be two string tables: one in ROM and one in RAM. The latter is
   * required in general if the program might use arbitrarily-computed strings.
   * For efficiency, the ROM string table is contiguous and sorted, to allow for
   * binary searching, while the RAM string table is a linked list for
   * efficiency in appending (expected to be used only occasionally).
   */
  BCS_STRING_TABLE,

  /**
   * Functions and other immutable data structures.
   *
   * While the whole bytecode is essentially "ROM", only this ROM section
   * contains addressable allocations.
   */
  BCS_ROM,

  /**
   * Globals
   *
   * One `Value` entry for the initial value of each global variable. The number
   * of global variables is determined by the size of this section.
   *
   * This section will be copied into RAM at startup (restore).
   *
   * Note: the global slots are used both for global variables and for "handles"
   * (these are different to the user-defined handles for referencing VM objects
   * from user space). Handles allow ROM allocations to reference RAM
   * allocations, even though the ROM can't be updated when the RAM allocation
   * moves during a GC collection. A handle is a slot in the "globals" space,
   * where the slot itself is pointed to by a ROM value and it points to the
   * corresponding RAM value. During GC cycle, the RAM value may move and the
   * handle slot is updated, but the handle slot doesn't move. See
   * `offsetToDynamicPtr` in `encode-snapshot.ts`.
   *
   * The handles appear as the *last* global slots, and will generally not be
   * referenced by `LOAD_GLOBAL` instructions.
   */
  BCS_GLOBALS,

  /**
   * Heap Section: heap allocations.
   *
   * This section is copied into RAM when the VM is restored. It becomes the
   * initial value of the GC heap. It contains allocations that are mutable
   * (like the DATA section) but also subject to garbage collection.
   *
   * Note: the heap must be at the end, because it is the only part that changes
   * size from one snapshot to the next. There is code that depends on this
   * being the last section because the size of this section is computed as
   * running to the end of the bytecode image.
   */
  BCS_HEAP,

  BCS_SECTION_COUNT,
} mvm_TeBytecodeSection;

typedef enum mvm_TeBuiltins {
  BIN_INTERNED_STRINGS,
  BIN_ARRAY_PROTO,

  BIN_BUILTIN_COUNT
} mvm_TeBuiltins;

// Minimal bytecode is 32 bytes (sizeof(mvm_TsBytecodeHeader) + BCS_SECTION_COUNT*2 + BIN_BUILTIN_COUNT*2)
typedef struct mvm_TsBytecodeHeader {
  uint8_t bytecodeVersion; // MVM_BYTECODE_VERSION
  uint8_t headerSize;
  uint8_t requiredEngineVersion;
  uint8_t reserved; // =0

  uint16_t bytecodeSize; // Including header
  uint16_t crc; // CCITT16 (header and data, of everything after the CRC)

  uint32_t requiredFeatureFlags;

  /*
  Note: the sections are assumed to be in order as per mvm_TeBytecodeSection, so
  that the size of a section can be computed as the difference between the
  adjacent offsets. The last section runs up until the end of the bytecode.
  */
  uint16_t sectionOffsets[BCS_SECTION_COUNT];
} mvm_TsBytecodeHeader;

typedef enum mvm_TeFeatureFlags {
  FF_FLOAT_SUPPORT = 0,
} mvm_TeFeatureFlags;

typedef struct vm_TsExportTableEntry {
  mvm_VMExportID exportID;
  mvm_Value exportValue;
} vm_TsExportTableEntry;

typedef struct vm_TsShortCallTableEntry {
  /* Note: the `function` field has been broken up into separate low and high
   * bytes, `functionL` and `functionH` respectively, for alignment purposes,
   * since this is a 3-byte structure occuring in a packed table.
   *
   * If `function` low bit is set, the `function` is an index into the imports
   * table of host functions. Otherwise, `function` is the (even) offset to a
   * local function in the bytecode
   */
  uint8_t functionL;
  uint8_t functionH;
  uint8_t argCount;
} vm_TsShortCallTableEntry;




/*
Microvium categorizes operations into groups based on common features. The first
nibble of an instruction is its vm_TeOpcode. This is followed by 4 bits which
can either be interpreted as a data parameter or as another opcode (e.g.
vm_TeOpcodeEx1). I call the first nibble the "primary opcode" and the second
nibble is the "secondary opcode".

There are a number of possible secondary opcodes, and each group has common
preparation logic across the group. Preparation logic means the code that runs
before the operation. For example, many operations require popping a value off
the stack before operating on the value. The VM implementation is more compact
if the pop code is common to all instructions that do the pop.

Operations can have different "follow through" logic grouped arbitrarily, since
the implementation of all instructions requires a "jump", those that have common
follow through logic simply jump to the same follow through without additional
cost, which eventually lands up back at the loop start. So the instruction
grouping does not need to cater for follow through logic, only preparation
logic.

To keep operation commonality as seamlessly as possible, the VM implementation
use 16-bit "registers", which have overloaded meaning depending on the context:

  - `reg1`
    - Initially holds the zero-extended 4-bit secondary nibble
    - Operations that load an 8- or 16-bit literal will overwrite `reg1` with
      the literal.
    - "Pure" operations use reg1 as the first popped operand (none of the pure
      operations have an embedded literal). "Pure" are what I'm calling
      operations whose entire effect is to pop some operands off the stack,
      operate on them, and push a result back onto the stack. For example,
      `ADD`.
    - `reg1` is also used as the "result" value for the common push-result tail
      logic
  - `reg2`
    - used as the second popped value of binary operations
    - used as the value to store, store-like operations
  - `reg3`
    - can be used arbitrarily by operations and does not have a common meaning

Additionally, the number operations have variations that work on 32 or 64 bit
values. These have their own local/ephemeral registers:

  - `reg1I`: the value of the reg1 register unpacked to a `uint32_t`
  - `reg2I`: the value of the reg2 register unpacked to a `uint32_t`
  - `reg1F`: the value of the reg1 register unpacked to a `double`
  - `reg2F`: the value of the reg2 register unpacked to a `double`

Operation groups and their corresponding preparation logic

  - vm_TeOpcodeEx1:
    - The prep does not read a literal (all these instructions are single-byte).
    - The prep pops 0, 1, or 2 values from the stack depending on the
      instruction range

  - vm_TeOpcodeEx2:
    - Prep reads 8-bit literal into reg1
      - Two separate instruction ranges specify whether to sign extend or not.
    - Two instruction ranges specify whether the prep will also pop an arg into
      reg2.

  - vm_TeOpcodeEx3:
    - Prep reads a 16-bit value from byte stream into reg1. This can be
      interpreted as either signed or unsigned by the particular instruction.
    - A sub-range within the instruction specifies whether an argument is popped
      from the stack.
    - (Edit: there are violations of this pattern because I ran out space in vm_TeOpcodeEx1)

  - vm_TeNumberOp:
    - These are all dual-implementation instructions which have both 32 and 64
      bit implementations.
    - Prep pops one or two values off the stack and reads them into reg1 and
      reg2 respectively. The choice of 1 or 2 depends on the sub-range. If
      popping one value, the second is left as zero.
    - Prep unpacks to either int32 or float64 depending on the corresponding
      data types.
    - The operations can dispatch to a different tail/follow through routine
      depending on whether they overflow or not.

  - vm_TeBitwiseOp:
    - These operations all operate on 32-bit integers and produce 32-bit integer
      results.
    - Prep pops one or two values off the stack and reads them into reg1 and
      reg2 respectively. The choice of 1 or 2 depends on the sub-range. If
      popping one value, the second is left as zero.
    - Prep unpacks reg1 and reg2 to int32

Follow-through/tail routines:

  - Push float (reg1F)
  - Push int32 (reg1I)
  - Push 16-bit result (reg1)

*/

/*
TODO: LOAD_ARG is a wasted opcode (especially in the primary space). It would be
better for function headers to have a param count, and the VM can just copy the
required number of parameters across, filling in `undefined` for unpopulated
parameters.
*/


// 4-bit enum
typedef enum vm_TeOpcode {
  VM_OP_LOAD_SMALL_LITERAL  = 0x0, // (+ 4-bit vm_TeSmallLiteralValue)
  VM_OP_LOAD_VAR_1          = 0x1, // (+ 4-bit variable index relative to stack pointer)
  VM_OP_LOAD_SCOPED_1       = 0x2, // (+ 4-bit scoped variable index)
  VM_OP_LOAD_ARG_1          = 0x3, // (+ 4-bit arg index)
  VM_OP_CALL_1              = 0x4, // (+ 4-bit index into short-call table)
  VM_OP_FIXED_ARRAY_NEW_1   = 0x5, // (+ 4-bit length)
  VM_OP_EXTENDED_1          = 0x6, // (+ 4-bit vm_TeOpcodeEx1)
  VM_OP_EXTENDED_2          = 0x7, // (+ 4-bit vm_TeOpcodeEx2)
  VM_OP_EXTENDED_3          = 0x8, // (+ 4-bit vm_TeOpcodeEx3)
  VM_OP_CALL_5              = 0x9, // (+ 4-bit arg count)

  VM_OP_DIVIDER_1, // <-- ops after this point pop at least one argument (reg2)

  VM_OP_STORE_VAR_1         = 0xA, // (+ 4-bit variable index relative to stack pointer)
  VM_OP_STORE_SCOPED_1      = 0xB, // (+ 4-bit scoped variable index)
  VM_OP_ARRAY_GET_1         = 0xC, // (+ 4-bit item index)
  VM_OP_ARRAY_SET_1         = 0xD, // (+ 4-bit item index)
  VM_OP_NUM_OP              = 0xE, // (+ 4-bit vm_TeNumberOp)
  VM_OP_BIT_OP              = 0xF, // (+ 4-bit vm_TeBitwiseOp)

  VM_OP_END
} vm_TeOpcode;

typedef enum vm_TeOpcodeEx1 {
  VM_OP1_RETURN                  = 0x0,
  VM_OP1_RETURN_UNDEFINED        = 0x1,

  // (target) -> TsClosure
  VM_OP1_CLOSURE_NEW             = 0x2,

  // (prototype, constructor) -> TsClass
  VM_OP1_RESERVED_CLASS_NEW      = 0x3, // For future use for creating TsClass (not instantiating classes)

  // (state, type) -> TsVirtual
  VM_OP1_RESERVED_VIRTUAL_NEW    = 0x4, // For future use for creating TsVirtual

  VM_OP1_SCOPE_PUSH              = 0x5, // (+ 8-bit variable count)
  VM_OP1_LOAD_ARG_COUNT          = 0x6,
  VM_OP1_POP                     = 0x7, // Pop one item

  VM_OP1_RESERVED_1              = 0x8,

  VM_OP1_OBJECT_NEW              = 0x9,

  // boolean -> boolean
  VM_OP1_LOGICAL_NOT             = 0xA,

  VM_OP1_DIVIDER_1, // <-- ops after this point are treated as having at least 2 stack arguments

  // (object, prop) -> any
  VM_OP1_OBJECT_GET_1            = 0xB, // (field ID is dynamic)

  // (string, string) -> string
  // (number, number) -> number
  VM_OP1_ADD                     = 0xC,

  // (any, any) -> boolean
  VM_OP1_EQUAL                   = 0xD,
  VM_OP1_NOT_EQUAL               = 0xE,

  // (object, prop, any) -> void
  VM_OP1_OBJECT_SET_1            = 0xF, // (field ID is dynamic)

  VM_OP1_END
} vm_TeOpcodeEx1;

// All of these operations are implemented with an 8-bit literal embedded into
// the instruction. The literal is stored in reg1.
typedef enum vm_TeOpcodeEx2 {
  VM_OP2_BRANCH_1            = 0x0, // (+ 8-bit signed offset)

  VM_OP2_STORE_ARG           = 0x1, // (+ 8-bit unsigned arg index)
  VM_OP2_STORE_SCOPED_2      = 0x2, // (+ 8-bit unsigned scoped variable index)
  VM_OP2_STORE_VAR_2         = 0x3, // (+ 8-bit unsigned variable index relative to stack pointer)
  VM_OP2_STRUCT_GET_2        = 0x4, // (+ 8-bit unsigned field index)
  VM_OP2_STRUCT_SET_2        = 0x5, // (+ 8-bit unsigned field index)

  VM_OP2_DIVIDER_1, // <-- ops before this point pop from the stack into reg2

  VM_OP2_JUMP_1              = 0x6, // (+ 8-bit signed offset)
  VM_OP2_CALL_HOST           = 0x7, // (+ 8-bit arg count + 8-bit unsigned index into resolvedImports)
  VM_OP2_CALL_3              = 0x8, // (+ 8-bit unsigned arg count. Target is dynamic)
  VM_OP2_CALL_6              = 0x9, // (+ 8-bit index into short-call table)

  VM_OP2_LOAD_SCOPED_2       = 0xA, // (+ 8-bit unsigned scoped variable index)
  VM_OP2_LOAD_VAR_2          = 0xB, // (+ 8-bit unsigned variable index relative to stack pointer)
  VM_OP2_LOAD_ARG_2          = 0xC, // (+ 8-bit unsigned arg index)

  VM_OP2_RETURN_ERROR        = 0xD, // (+ 8-bit mvm_TeError)

  VM_OP2_ARRAY_NEW           = 0xE, // (+ 8-bit capacity count)
  VM_OP2_FIXED_ARRAY_NEW_2   = 0xF, // (+ 8-bit length count)

  VM_OP2_END
} vm_TeOpcodeEx2;

// Most of these instructions all have an embedded 16-bit literal value
typedef enum vm_TeOpcodeEx3 {
  VM_OP3_POP_N               = 0x0, // (+ 8-bit pop count)

  VM_OP3_DIVIDER_1, // <-- ops before this point are miscellaneous and don't automatically get any literal values or stack values

  VM_OP3_JUMP_2              = 0x7, // (+ 16-bit signed offset)
  VM_OP3_LOAD_LITERAL        = 0x8, // (+ 16-bit value)
  VM_OP3_LOAD_GLOBAL_3       = 0x9, // (+ 16-bit global variable index)
  VM_OP3_LOAD_SCOPED_3       = 0xA, // (+ 16-bit scoped variable index)

  VM_OP3_DIVIDER_2, // <-- ops after this point pop an argument into reg2

  VM_OP3_BRANCH_2            = 0xB, // (+ 16-bit signed offset)
  VM_OP3_STORE_GLOBAL_3      = 0xC, // (+ 16-bit global variable index)
  VM_OP3_STORE_SCOPED_3      = 0xD, // (+ 16-bit scoped variable index)

  VM_OP3_OBJECT_GET_2        = 0xE, // (+ 16-bit property key)
  VM_OP3_OBJECT_SET_2        = 0xF, // (+ 16-bit property key)

  VM_OP3_END
} vm_TeOpcodeEx3;


// Number operations. These are operations which take one or two arguments from
// the stack and coerce them to numbers. Each of these will have two
// implementations: one for 32-bit int, and one for 64-bit float.
typedef enum vm_TeNumberOp {

  // (number, number) -> boolean
  VM_NUM_OP_LESS_THAN        = 0x0,
  VM_NUM_OP_GREATER_THAN     = 0x1,
  VM_NUM_OP_LESS_EQUAL       = 0x2,
  VM_NUM_OP_GREATER_EQUAL    = 0x3,

  // (number, number) -> number
  VM_NUM_OP_ADD_NUM          = 0x4,
  VM_NUM_OP_SUBTRACT         = 0x5,
  VM_NUM_OP_MULTIPLY         = 0x6,
  VM_NUM_OP_DIVIDE           = 0x7,
  VM_NUM_OP_DIVIDE_AND_TRUNC = 0x8, // Represented in JS as `x / y | 0`
  VM_NUM_OP_REMAINDER        = 0x9,
  VM_NUM_OP_POWER            = 0xA,

  VM_NUM_OP_DIVIDER, // <-- ops after this point are unary

  // number -> number
  VM_NUM_OP_NEGATE           = 0xB,
  VM_NUM_OP_UNARY_PLUS       = 0xC,

  VM_NUM_OP_END
} vm_TeNumberOp;

// Bitwise operations:
typedef enum vm_TeBitwiseOp {
  // (bits, bits) -> bits
  VM_BIT_OP_SHR_ARITHMETIC = 0x0, // Aka signed shift right. Aka sign-propagating right shift.
  VM_BIT_OP_SHR_LOGICAL    = 0x1, // Aka unsigned shift right. Aka zero-fill right shift.
  VM_BIT_OP_SHL            = 0x2, // Shift left

  VM_BIT_OP_END_OF_SHIFT_OPERATORS, // <-- ops before this point need their operand in the 0-32 range

  VM_BIT_OP_OR             = 0x3,
  VM_BIT_OP_AND            = 0x4,
  VM_BIT_OP_XOR            = 0x5,

  VM_BIT_OP_DIVIDER_2, // <-- ops after this point are unary

  // bits -> bits
  VM_BIT_OP_NOT            = 0x6,

  VM_BIT_OP_END
} vm_TeBitwiseOp;

// vm_TeSmallLiteralValue : 4-bit enum
//
// Note: Only up to 16 values are allowed here.
typedef enum vm_TeSmallLiteralValue {
  VM_SLV_DELETED         = 0x0,
  VM_SLV_UNDEFINED       = 0x1,
  VM_SLV_NULL            = 0x2,
  VM_SLV_FALSE           = 0x3,
  VM_SLV_TRUE            = 0x4,
  VM_SLV_INT_MINUS_1     = 0x5,
  VM_SLV_INT_0           = 0x6,
  VM_SLV_INT_1           = 0x7,
  VM_SLV_INT_2           = 0x8,
  VM_SLV_INT_3           = 0x9,
  VM_SLV_INT_4           = 0xA,
  VM_SLV_INT_5           = 0xB,
} vm_TeSmallLiteralValue;



#define MVM_ENGINE_VERSION 2
#define MVM_EXPECTED_PORT_FILE_VERSION 1

typedef mvm_VM VM;
typedef mvm_TeError TeError;

/**
 * mvm_Value
 *
 * Hungarian prefix: v
 *
 * Internally, the name `Value` refers to `mvm_Value`
 *
 * The Microvium Value type is 16 bits with a 1 or 2 bit discriminator in the
 * lowest bits:
 *
 *  - If the lowest bit is `0`, interpret the value as a `ShortPtr`. Note that
 *    in a snapshot bytecode file, a ShortPtr is measured relative to the
 *    beginning of the RAM section of the file.
 *  - If the lowest bits are `11`, interpret the high 14-bits as a signed 14 bit
 *    integer. The Value is an `VirtualInt14`
 *  - If the lowest bits are `01`, interpret the high 15-bits as a
 *    `BytecodeMappedPtr` or a well-known value.
 *
 * TODO: I considered requiring that bytecode pointers are 4-byte aligned so
 * that we can address up to 64kB of ROM, but I couldn't stomach the extra
 * required padding. A pathological case would be a table of 32-bit integers. It
 * would currently require 8 bytes per integer (4-byte integer + 2 byte header +
 * 2 byte pointer) and this would increase to 10 bytes per integer. Actually,
 * now that I say it, perhaps this isn't too bad, since this is pretty much the
 * worse possible case I can think of and it only adds 25% more ROM requirement
 * while doubling the possible ROM size. Also remember that most programs take
 * more ROM than RAM, hence why MCUs have so much more ROm than RAM, so having
 * the balance the other way is a bit weird.
 */
typedef mvm_Value Value;

static inline bool Value_isShortPtr(Value value) { return (value & 1) == 0; }
static inline bool Value_isBytecodeMappedPtrOrWellKnown(Value value) { return (value & 3) == 1; }
static inline bool Value_isVirtualInt14(Value value) { return (value & 3) == 3; }
static inline bool Value_isVirtualUInt12(Value value) { return (value & 0xC003) == 3; }

/**
 * Short Pointer
 *
 * Hungarian prefix: sp
 *
 * A ShortPtr is a 16-bit **non-nullable** reference which can refer to GC
 * memory, but not to data memory or bytecode.
 *
 * Note: To avoid confusion of when to use different kinds of null values,
 * ShortPtr should be considered non-nullable. When null is required, use
 * VM_VALUE_NULL for consistency, which is not defined as a short pointer.
 *
 * Note: At runtime, pointers _to_ GC memory must always be encoded as
 * `ShortPtr` or indirectly through a BytecodeMappedPtr to a global variable.
 * This is to improve efficiency of the GC, since it can assume that only values
 * with the lower bit `0` need to be traced/moved.
 *
 * On 16-bit architectures, while the script is running, ShortPtr can be a
 * native pointer, allowing for fast access. On other architectures, ShortPtr is
 * encoded as an offset from the beginning of the virtual heap.
 *
 * Note: the bytecode image is independent of target architecture, and always
 * stores ShortPtr as an offset from the beginning of the virtual heap. If the
 * runtime representation is a native pointer, the translation occurs in
 * `loadPointers`.
 *
 * A ShortPtr must never exist in a ROM slot, since they need to have a
 * consistent representation in all cases, and ROM slots are not visited by
 * `loadPointers`. Also because short pointers are used iff they point to GC
 * memory, which is subject to relocation and therefore cannot be referenced
 * from an immutable medium.
 *
 * If the lowest bit of the `ShortPtr` is 0 (i.e. points to an even boundary),
 * then the `ShortPtr` is also a valid `Value`.
 *
 * NULL short pointers are only allowed in some special circumstances, but are
 * mostly not valid.
 */
typedef uint16_t ShortPtr;

/**
 * Bytecode-mapped Pointer
 *
 * Hungarian prefix: `dp` (because BytecodeMappedPtr is generally used as a
 * DynamicPtr)
 *
 * A `BytecodeMappedPtr` is a 16-bit reference to something in ROM or RAM. It is
 * interpreted as an offset into the bytecode image, and its interpretation
 * depends where in the image it points to.
 *
 * If the offset points to the BCS_ROM section of bytecode, it is interpreted as
 * pointing to that ROM allocation or function.
 *
 * If the offset points to the BCS_GLOBALS region of the bytecode image, the
 * `BytecodeMappedPtr` is treated being a reference to the allocation referenced
 * by the corresponding global variable. This allows ROM Values, such as
 * literal, exports, and builtins, to reference RAM allocations. *Note*: for the
 * moment, behavior is not defined if the corresponding global has non-pointer
 * contents, such as an Int14 or well-known value. In future this may be
 * explicitly allowed.
 *
 * A `BytecodeMappedPtr` is only a pointer type and is not defined to encode the
 * well-known values or null.
 */
typedef uint16_t BytecodeMappedPtr;

/**
 * Dynamic Pointer
 *
 * Hungarian prefix: `dp`
 *
 * A `Value` that is a pointer. I.e. its lowest bits are not `11` and it does
 * not encode a well-known value. Can be one of:
 *
 *  - `ShortPtr`
 *  - `BytecodeMappedPtr`
 *  - `VM_VALUE_NULL`
 *
 * Note that the only valid representation of null for this point is
 * `VM_VALUE_NULL`, not 0.
 */
typedef Value DynamicPtr;

/**
 * ROM Pointer
 *
 * Hungarian prefix: none
 *
 * A `DynamicPtr` which is known to only point to ROM
 */
typedef Value RomPtr;

/**
 * Int14 encoded as a Value
 *
 * Hungarian prefix: `vi`
 *
 * A 14-bit signed integer represented in the high 14 bits of a 16-bit Value,
 * with the low 2 bits set to the bits `11`, as per the `Value` type.
 */
typedef Value VirtualInt14;

/**
 * Hungarian prefix: `lp`
 *
 * A nullable-pointer that can reference bytecode and RAM in the same address
 * space. Not necessarily 16-bit.
 *
 * The null representation for LongPtr is assumed to be 0.
 *
 * Values of this type are only managed through macros in the port file, never
 * directly, since the exact type depends on the architecture.
 *
 * See description of MVM_LONG_PTR_TYPE
 */
typedef MVM_LONG_PTR_TYPE LongPtr;

#define READ_FIELD_2(longPtr, structType, fieldName) \
  LongPtr_read2_aligned(LongPtr_add(longPtr, OFFSETOF(structType, fieldName)))

#define READ_FIELD_1(longPtr, structType, fieldName) \
  LongPtr_read1(LongPtr_add(longPtr, OFFSETOF(structType, fieldName)))

// NOTE: In no way are assertions meant to be present in production. They're
// littered everwhere on the assumption that they consume no overhead.
#if MVM_SAFE_MODE
  #define VM_ASSERT(vm, predicate) do { if (!(predicate)) MVM_FATAL_ERROR(vm, MVM_E_ASSERTION_FAILED); } while (false)
#else
  #define VM_ASSERT(vm, predicate)
#endif

#ifndef __has_builtin
  #define __has_builtin(x) 0
#endif

// Offset of field in a struct
#define OFFSETOF(TYPE, ELEMENT) ((uint16_t)&(((TYPE *)0)->ELEMENT))

// Allocation
#define MAX_ALLOCATION_SIZE 0xFFF

// This is the only valid way of representing NaN
#define VM_IS_NAN(v) ((v) == VM_VALUE_NAN)
// This is the only valid way of representing infinity
#define VM_IS_INF(v) ((v) == VM_VALUE_INF)
// This is the only valid way of representing -infinity
#define VM_IS_NEG_INF(v) ((v) == VM_VALUE_NEG_INF)
// This is the only valid way of representing negative zero
#define VM_IS_NEG_ZERO(v) ((v) == VM_VALUE_NEG_ZERO)

#define VM_NOT_IMPLEMENTED(vm) (MVM_FATAL_ERROR(vm, MVM_E_NOT_IMPLEMENTED), -1)
#define VM_RESERVED(vm) (MVM_FATAL_ERROR(vm, MVM_E_UNEXPECTED), -1)

// An error corresponding to an internal inconsistency in the VM. Such an error
// cannot be caused by incorrect usage of the VM. In safe mode, this function
// should terminate the application. If not in safe mode, it is assumed that
// this function will never be invoked.
#define VM_UNEXPECTED_INTERNAL_ERROR(vm) (MVM_FATAL_ERROR(vm, MVM_E_UNEXPECTED), -1)

#define VM_VALUE_OF_DYNAMIC(v) ((void*)((TsAllocationHeader*)v + 1))
#define VM_DYNAMIC_TYPE(v) (((TsAllocationHeader*)v)->type)

#define VM_MAX_INT14 0x1FFF
#define VM_MIN_INT14 (-0x2000)

#if MVM_SAFE_MODE
#define VM_EXEC_SAFE_MODE(code) code
#define VM_SAFE_CHECK_NOT_NULL(v) do { if ((v) == NULL) return MVM_E_UNEXPECTED; } while (false)
#define VM_SAFE_CHECK_NOT_NULL_2(v) do { if ((v) == NULL) { MVM_FATAL_ERROR(vm, MVM_E_UNEXPECTED); return NULL; } } while (false)
#define VM_ASSERT_UNREACHABLE(vm) (MVM_FATAL_ERROR(vm, MVM_E_UNEXPECTED), -1)
#else
#define VM_EXEC_SAFE_MODE(code)
#define VM_SAFE_CHECK_NOT_NULL(v)
#define VM_SAFE_CHECK_NOT_NULL_2(v)
#define VM_ASSERT_UNREACHABLE(vm)
#endif

#if MVM_DONT_TRUST_BYTECODE || MVM_SAFE_MODE
// TODO: I think I need to do an audit of all the assertions and errors in the code, and make sure they're categorized correctly as bytecode errors or not
#define VM_INVALID_BYTECODE(vm) MVM_FATAL_ERROR(vm, MVM_E_INVALID_BYTECODE)
#define VM_BYTECODE_ASSERT(vm, condition) do { if (!(condition)) VM_INVALID_BYTECODE(vm); } while (false)
#else
#define VM_INVALID_BYTECODE(vm)
#define VM_BYTECODE_ASSERT(vm, condition)
#endif

#ifndef CODE_COVERAGE
/*
 * A set of macros for manual code coverage analysis (because the off-the-shelf
 * tools appear to be quite expensive). This should be overridden in the port
 * file for the unit tests. Each instance of this macro should occur on its own
 * line. The unit tests can dumbly scan the source text for instances of this
 * macro to establish what code paths _should_ be hit. Each instance should have
 * its own unique numeric ID.
 *
 * If the ID is omitted or a non-integer placeholder (e.g. "x"), the script `npm
 * run update-coverage-markers` will fill in a valid ID.
 *
 * Explicit IDs are used instead of line numbers because a previous analysis
 * remains roughly correct even after the code has changed.
 */
#define CODE_COVERAGE(id)
#define CODE_COVERAGE_UNTESTED(id)
#define CODE_COVERAGE_UNIMPLEMENTED(id)
#define CODE_COVERAGE_ERROR_PATH(id)

/**
 * In addition to recording code coverage, it's useful to have information about
 * the coverage information for table entries. Code and tables can be
 * alternative representations of the same thing. For example, a lookup table
 * can be represented as a switch statement. However, only the switch statement
 * form typically shows up in code coverage analysis. With Microvium coverage
 * analysis, tables are covered as well.
 *
 * If the ID is omitted or a non-integer placeholder (e.g. "x"), the script `npm
 * run update-coverage-markers` will fill in a valid ID.
 *
 * @param indexInTable The runtime expression for the case that is actually hit.
 * @param tableSize The size of the table (can be a runtime expression)
 * @param id A unique numeric ID to uniquely identify the marker
 */
#define TABLE_COVERAGE(indexInTable, tableSize, id)
#endif

#ifndef MVM_SUPPORT_FLOAT
#define MVM_SUPPORT_FLOAT 1
#endif

#ifndef MVM_PORT_INT32_OVERFLOW_CHECKS
#define MVM_PORT_INT32_OVERFLOW_CHECKS 1
#endif

#ifndef MVM_SAFE_MODE
#define MVM_SAFE_MODE 0
#endif

#ifndef MVM_DONT_TRUST_BYTECODE
#define MVM_DONT_TRUST_BYTECODE 0
#endif

#ifndef MVM_SWITCH_CONTIGUOUS
#define MVM_SWITCH_CONTIGUOUS(tag, upper) switch (tag)
#endif

#ifndef MVM_CASE_CONTIGUOUS
#define MVM_CASE_CONTIGUOUS(value) case value
#endif

/**
 * Type code indicating the type of data.
 *
 * This enumeration is divided into reference types (TC_REF_) and value types
 * (TC_VAL_). Reference type codes are used on allocations, whereas value type
 * codes are never used on allocations. The space for the type code in the
 * allocation header is 4 bits, so there are up to 16 reference types and these
 * must be the first 16 types in the enumeration.
 *
 * The reference type range is subdivided into containers or non-containers. The
 * GC uses this distinction to decide whether the body of the allocation should
 * be interpreted as `Value`s (i.e. may contain pointers). To minimize the code,
 * either ALL words in a container are `Value`s, or none.
 *
 * Value types are for the values that can be represented within the 16-bit
 * mvm_Value without interpreting it as a pointer.
 */
typedef enum TeTypeCode {
  // Note: only type code values in the range 0-15 can be used as the types for
  // allocations, since the allocation header allows 4 bits for the type. Types
  // 0-8 are non-container types, 0xC-F are container types (9-B reserved).
  // Every word in a container must be a `Value`. No words in a non-container
  // can be a `Value` (the GC uses this to distinguish whether an allocation may
  // contain pointers, and the signature of each word). Note that buffer-like
  // types would not count as containers by this definition.

  /* --------------------------- Reference types --------------------------- */

  // A type used during garbage collection. Allocations of this type have a
  // single 16-bit forwarding pointer in the allocation.
  TC_REF_TOMBSTONE      = 0x0,

  TC_REF_INT32          = 0x1, // 32-bit signed integer
  TC_REF_FLOAT64        = 0x2, // 64-bit float

  /**
   * UTF8-encoded string that may or may not be unique.
   *
   * Note: If a TC_REF_STRING is in bytecode, it is because it encodes a value
   * that is illegal as a property index in Microvium (i.e. it encodes an
   * integer).
   */
  TC_REF_STRING         = 0x3,

  /**
   * A string whose address uniquely identifies its contents, and does not
   * encode an integer in the range 0 to 0x1FFF.
   *
   * To keep property lookup efficient, Microvium requires that strings used as
   * property keys can be compared using pointer equality. This requires that
   * there is only one instance of each of those strings (see
   * https://en.wikipedia.org/wiki/String_interning).
   *
   * A string with the type code TC_REF_INTERNED_STRING means that it exists in
   * one of the interning tables (either the one in ROM or the one in RAM). Not
   * all strings are interned, because it would be expensive if every string
   * concatenation resulted in a search of the intern table and possibly a new
   * entry (imagine if every JSON string landed up in the table!).
   *
   * In practice we do this:
   *
   *  - All valid non-index property keys in ROM are interned. If a string is in ROM but it is not interned, the engine can conclude that it is not a valid property key or it is an index.
   *  - Strings constructed in RAM are only interned when they're used to access properties.
   */
  TC_REF_INTERNED_STRING  = 0x4,

  TC_REF_FUNCTION       = 0x5, // Local function
  TC_REF_HOST_FUNC      = 0x6, // TsHostFunc

  TC_REF_RESERVED_1B     = 0x7, // Reserved
  TC_REF_SYMBOL         = 0x8, // Reserved

  /* --------------------------- Container types --------------------------- */
  TC_REF_DIVIDER_CONTAINER_TYPES, // <--- Marker. Types after or including this point but less than 0x10 are container types

  TC_REF_CLASS          = 0x9, // TsClass
  TC_REF_VIRTUAL        = 0xA, // TsVirtual
  TC_REF_INTERNAL_CONTAINER = 0xB, // Non-user-facing container type (used for interned strings)
  TC_REF_PROPERTY_LIST  = 0xC, // TsPropertyList - Object represented as linked list of properties
  TC_REF_ARRAY          = 0xD, // TsArray
  TC_REF_FIXED_LENGTH_ARRAY = 0xE, // TsFixedLengthArray
  TC_REF_CLOSURE        = 0xF, // TsClosure

  /* ----------------------------- Value types ----------------------------- */
  TC_VAL_UNDEFINED     = 0x10,
  TC_VAL_INT14         = 0x11,
  TC_VAL_NULL          = 0x12,
  TC_VAL_TRUE          = 0x13,
  TC_VAL_FALSE         = 0x14,
  TC_VAL_NAN           = 0x15,
  TC_VAL_NEG_ZERO      = 0x16,
  TC_VAL_DELETED       = 0x17, // Placeholder for properties and list items that have been deleted or holes in arrays
  TC_VAL_STR_LENGTH    = 0x18, // The string "length"
  TC_VAL_STR_PROTO     = 0x19, // The string "__proto__"

  TC_END,
} TeTypeCode;

// Note: VM_VALUE_NAN must be used instead of a pointer to a double that has a
// NaN value (i.e. the values must be normalized to use the following table).
// Operations will assume this canonical form.

// TODO: I think the values in this table were meant to be shifted left by `1`
// (or multiplied by `2`), not shifted left by `1`.

// Some well-known values
typedef enum vm_TeWellKnownValues {
  VM_VALUE_UNDEFINED     = (((int)TC_VAL_UNDEFINED - 0x10) << 2) | 1,
  VM_VALUE_NULL          = (((int)TC_VAL_NULL - 0x10) << 2) | 1,
  VM_VALUE_TRUE          = (((int)TC_VAL_TRUE - 0x10) << 2) | 1,
  VM_VALUE_FALSE         = (((int)TC_VAL_FALSE - 0x10) << 2) | 1,
  VM_VALUE_NAN           = (((int)TC_VAL_NAN - 0x10) << 2) | 1,
  VM_VALUE_NEG_ZERO      = (((int)TC_VAL_NEG_ZERO - 0x10) << 2) | 1,
  VM_VALUE_DELETED       = (((int)TC_VAL_DELETED - 0x10) << 2) | 1,
  VM_VALUE_STR_LENGTH    = (((int)TC_VAL_STR_LENGTH - 0x10) << 2) | 1,
  VM_VALUE_STR_PROTO     = (((int)TC_VAL_STR_PROTO - 0x10) << 2) | 1,

  VM_VALUE_WELLKNOWN_END,
} vm_TeWellKnownValues;

#define VIRTUAL_INT14_ENCODE(i) ((uint16_t)((i << 2) | 3))

typedef struct TsArray {
 /*
  * Note: the capacity of the array is the length of the TsFixedLengthArray
  * pointed to by dpData, or 0 if dpData is VM_VALUE_NULL. The logical length
  * of the array is determined by viLength.
  *
  * Note: If dpData is not null, it must be a unique pointer (it must be the
  * only pointer that points to that allocation)
  *
  * Note: for arrays in GC memory, their dpData must point to GC memory as well
  *
  * Note: Values in dpData that are beyond the logical length MUST be filled
  * with VM_VALUE_DELETED.
  */

  DynamicPtr dpData; // Points to TsFixedLengthArray
  VirtualInt14 viLength;
} TsArray;

typedef struct TsFixedLengthArray {
  // Note: the length of the fixed-length-array is determined by the allocation header
  Value items[1];
} TsFixedLengthArray;

typedef struct vm_TsStack vm_TsStack;

/**
 * Used to represent JavaScript objects.
 *
 * The `proto` pointer points to the prototype of the object.
 *
 * Properties on object are stored in a linked list of groups. Each group has a
 * `next` pointer to the next group (list). When assigning to a new property,
 * rather than resizing a group, the VM will just append a new group to the list
 * (a group with just the one new property).
 *
 * Only the `proto` field of the first group of properties in an object is used.
 *
 * The garbage collector compacts multiple groups into one large one, so it
 * doesn't matter that appending a single property requires a whole new group on
 * its own or that they have unused proto properties.
 */
typedef struct TsPropertyList {
  // Note: if the property list is in GC memory, then dpNext must also point to
  // GC memory, but dpProto can point to any memory (e.g. a prototype stored in
  // ROM).

  // Note: in the serialized form, the next pointer must be null
  DynamicPtr dpNext; // TsPropertyList* or VM_VALUE_NULL, containing further appended properties
  DynamicPtr dpProto; // Note: the protype is only meaningful on the first in the list
  /*
  Followed by N of these pairs to the end of the allocated size:
    Value key; // TC_VAL_INT14 or TC_REF_INTERNED_STRING
    Value value;
   */
} TsPropertyList;

/**
 * A property list with a single property. See TsPropertyList for description.
 */
typedef struct TsPropertyCell /* extends TsPropertyList */ {
  TsPropertyList base;
  Value key; // TC_VAL_INT14 or TC_REF_INTERNED_STRING
  Value value;
} TsPropertyCell;

/**
 * A closure is a function-like type that has access to an outer lexical scope
 * (other than the globals, which are already accessible by any function).
 *
 * The `target` must reference a function, either a local function or host (it
 * cannot itself be a TsClosure). This will be what is called when the closure
 * is called. If it's an invalid type, the error is the same as if calling that
 * type directly.
 *
 * The closure keeps a reference to the outer `scope`. The machine semantics for
 * a `CALL` of a `TsClosure` is to set `scope` register to the scope of the
 * `TsClosure`, which is then accessible via the `VM_OP_LOAD_SCOPED_1` and
 * `VM_OP_STORE_SCOPED_1` instructions. The `VM_OP1_CLOSURE_NEW` instruction
 * automatically captures the current `scope` register in a new `TsClosure`.
 *
 * Scopes are created using `VM_OP1_SCOPE_PUSH` using the type
 * `TC_REF_FIXED_LENGTH_ARRAY`, with one extra slot for the reference to the
 * outer scope. An instruction like `VM_OP_LOAD_SCOPED_1` accepts an index into
 * the slots in the scope chain (see `vm_findScopedVariable`)
 *
 * By convension, the caller passes `this` by the first argument. If the closure
 * body wants to access the caller's `this` then it just access the first
 * argument. If the body wants to access the outer scope's `this` then it parent
 * must copy the `this` argument into the closure scope and the child can access
 * it via `VM_OP_LOAD_SCOPED_1`, the same as would be done for any closed-over
 * parameter.
 */
typedef struct TsClosure {
  Value scope;
  Value target; // Function type
} TsClosure;

/**
 * (at the time of this writing, this is just a placeholder type)
 *
 * This type is to provide [non-compliant] support for ECMAScript classes.
 * Rather than classes being a real "function" with a `prototype` property,
 * they're just instances of `TsClass` with a `prototype` field. The
 * `.prototype` is not accessible to user code as a property as it would
 * normally be in JS. This could be thought of as "classes light" feature,
 * providing a useful-but-non-compliant implementation of the classes feature of
 * JS.
 *
 * The planned semantics here is that the class can be invoked (maybe via a
 * `NEW` instruction, or maybe just by `CALL` if we wanted to save an opcode)
 * and it will implicitly create a new object instance whose `__proto__` is the
 * `prototype` field of the class, and then invoke the `constructor` with the
 * new object as its first argument.
 */
typedef struct TsClass {
  Value prototype;
  Value constructor; // Function type
  Value staticProps;
} TsClass;

/**
 * TsVirtual (at the time of this writing, this is just a placeholder type)
 *
 * This is a placeholder for an idea to have something like a "low-level proxy"
 * type. See my private notes for details (if you have access to them). The
 * `type` and `state` fields correspond roughly to the "handler" and "target"
 * fields respectively in a normal ES `Proxy`.
 */
typedef struct TsVirtual {
  Value state;
  Value type;
} TsVirtual;

// External function by index in import table
typedef struct TsHostFunc {
  // Note: TC_REF_HOST_FUNC is not a container type, so it's fields are not
  // traced by the GC.
  //
  // Note: most host function reference can be optimized to not require this
  // allocation -- they can use VM_OP2_CALL_HOST directly. This allocation is
  // only required then the reference to host function is ambiguous or there are
  // calls to more than 256 host functions.
  uint16_t indexInImportTable;
} TsHostFunc;

typedef struct TsBucket {
  uint16_t offsetStart; // The number of bytes in the heap before this bucket
  struct TsBucket* prev;
  struct TsBucket* next;
  /* Note: pEndOfUsedSpace used to be on the VM struct, rather than per-bucket.
   * The main reason it's useful to have it on each bucket is in the hot GC-loop
   * which needs to check if it's caught up with the write cursor in to-space or
   * check if it's hit the end of the bucket. Without this value being in each
   * bucket, the calculation to find the end of the bucket is expensive.
   *
   * Note that for the last bucket, `pEndOfUsedSpace` doubles up as the write
   * cursor, since it's only recording the *used* space. The *capacity* of each
   * bucket is not recorded, but the capacity of the *last* bucket is recorded
   * in `pLastBucketEndCapacity` (on the VM and GC structures).  */
  uint16_t* pEndOfUsedSpace;

  /* ...data */
} TsBucket;

typedef struct TsBreakpoint {
  struct TsBreakpoint* next;
  uint16_t bytecodeAddress;
} TsBreakpoint;

struct mvm_VM { // 22 B
  uint16_t* globals;
  LongPtr lpBytecode;

  // Last bucket of GC memory
  TsBucket* pLastBucket;
  // End of the capacity of the last bucket of GC memory
  uint16_t* pLastBucketEndCapacity;
  // Handles - values to treat as GC roots
  mvm_Handle* gc_handles;
  uint16_t heapSizeUsedAfterLastGC;

  vm_TsStack* stack;

  uint16_t stackHighWaterMark;
  uint16_t heapHighWaterMark;

  #if MVM_INCLUDE_DEBUG_CAPABILITY
  TsBreakpoint* pBreakpoints;
  mvm_TfBreakpointCallback breakpointCallback;
  #endif // MVM_INCLUDE_DEBUG_CAPABILITY

  void* context;
};

typedef struct TsInternedStringCell { // TC_REF_INTERNAL_CONTAINER
  ShortPtr spNext;
  Value str;
} TsInternedStringCell;

// Possible values for the `flags` machine register
typedef enum vm_TeActivationFlags {
  // Note: these flags start at bit 8 because they use the same word as the argument count

  // Flag to indicate if the most-recent CALL operation involved a stack-based
  // function target (as opposed to a literal function target). If this is set,
  // then the next RETURN instruction will also pop the function reference off
  // the stack.
  AF_PUSHED_FUNCTION = 1 << 9,

  // Flag to indicate that a RETURN from this point should go back to the host
  AF_CALLED_FROM_EXTERNAL = 1 << 10
} vm_TeActivationFlags;

<<<<<<< HEAD
typedef struct vm_TsRegisters { // 14 B
  uint16_t* pFrameBase;
=======
typedef struct vm_TsRegisters {
>>>>>>> 4b7d4f51
  uint16_t* pStackPointer;
  uint16_t* pFrameBase;
  LongPtr lpProgramCounter;
  // Note: I previously used to infer the location of the arguments based on the
  // number of values PUSHed by a CALL instruction to preserve the activation
  // state (i.e. 3 words). But now that distance is dynamic, so we need and
  // explicit register.
  Value* pArgs;
  uint16_t argCountAndFlags; // Lower 8 bits are argument count, upper 8 bits are vm_TeActivationFlags
  Value scope; // Closure scope
} vm_TsRegisters;

struct vm_TsStack {
  // Allocate registers along with the stack, because these are needed at the same time (i.e. while the VM is active)
  vm_TsRegisters reg;
  // Note: the stack grows upwards (towards higher addresses)
  // ... (stack memory) ...
};

typedef struct TsAllocationHeader {
  /* 4 least-significant-bits are the type code (TeTypeCode) */
  uint16_t headerData;
} TsAllocationHeader;

typedef struct vm_TsFunctionHeader {
  // Note: The vm_TsFunctionHeader _starts_ at the target of the function
  // pointer, but there may be an additional TsAllocationHeader _preceding_ the
  // pointer target.
  uint8_t maxStackDepth;
} vm_TsFunctionHeader;

typedef struct vm_TsImportTableEntry {
  mvm_HostFunctionID hostFunctionID;
  /*
  Note: I considered having a `paramCount` field in the header since a common
  scenario would be copying the arguments into the parameter slots. However,
  most parameters are not actually mutated in a function, so the LOAD_ARG
  instruction could just be used directly to get the parameter value (if the
  optimizer can detect such cases).
  */
} vm_TsImportTableEntry;

#define GC_TRACE_STACK_COUNT 20

typedef struct gc_TsGCCollectionState {
  VM* vm;
  TsBucket* firstBucket;
  TsBucket* lastBucket;
  uint16_t* lastBucketEndCapacity;
} gc_TsGCCollectionState;

#define TOMBSTONE_HEADER ((TC_REF_TOMBSTONE << 12) | 2)


#include "math.h"

// Maximum number of words on the stack required for saving the caller state
#define VM_MAX_FRAME_SAVE_SIZE_WORDS 4

static TeError vm_run(VM* vm);
static void vm_push(VM* vm, uint16_t value);
static uint16_t vm_pop(VM* vm);
static TeError vm_setupCallFromExternal(VM* vm, Value func, Value* args, uint8_t argCount);
static Value vm_convertToString(VM* vm, Value value);
static Value vm_concat(VM* vm, Value left, Value right);
static TeTypeCode deepTypeOf(VM* vm, Value value);
static bool vm_isString(VM* vm, Value value);
static int32_t vm_readInt32(VM* vm, TeTypeCode type, Value value);
static TeError vm_resolveExport(VM* vm, mvm_VMExportID id, Value* result);
static inline mvm_TfHostFunction* vm_getResolvedImports(VM* vm);
static void gc_createNextBucket(VM* vm, uint16_t bucketSize, uint16_t minBucketSize);
static void* gc_allocateWithHeader(VM* vm, uint16_t sizeBytes, TeTypeCode typeCode);
static void gc_freeGCMemory(VM* vm);
static Value vm_allocString(VM* vm, size_t sizeBytes, void** data);
static TeError getProperty(VM* vm, Value objectValue, Value propertyName, Value* propertyValue);
static TeError setProperty(VM* vm, Value objectValue, Value propertyName, Value propertyValue);
static TeError toPropertyName(VM* vm, Value* value);
static Value toInternedString(VM* vm, Value value);
static uint16_t vm_stringSizeUtf8(VM* vm, Value str);
static bool vm_ramStringIsNonNegativeInteger(VM* vm, Value str);
static TeError toInt32Internal(mvm_VM* vm, mvm_Value value, int32_t* out_result);
static void sanitizeArgs(VM* vm, Value* args, uint8_t argCount);
static void loadPtr(VM* vm, uint8_t* heapStart, Value* pValue);
static inline uint16_t vm_getAllocationSizeExcludingHeaderFromHeaderWord(uint16_t headerWord);
static inline LongPtr LongPtr_add(LongPtr lp, int16_t offset);
static inline uint16_t LongPtr_read2_aligned(LongPtr lp);
static inline uint16_t LongPtr_read2_unaligned(LongPtr lp);
static void memcpy_long(void* target, LongPtr source, size_t size);
static void loadPointers(VM* vm, void* heapStart);
static inline ShortPtr ShortPtr_encode(VM* vm, void* ptr);
static inline uint8_t LongPtr_read1(LongPtr lp);
static LongPtr DynamicPtr_decode_long(VM* vm, DynamicPtr ptr);
static inline int16_t LongPtr_sub(LongPtr lp1, LongPtr lp2);
static inline uint16_t readAllocationHeaderWord(void* pAllocation);
static inline uint16_t readAllocationHeaderWord_long(LongPtr pAllocation);
static inline void* gc_allocateWithConstantHeader(VM* vm, uint16_t header, uint16_t sizeIncludingHeader);
static inline uint16_t makeHeaderWord(VM* vm, TeTypeCode tc, uint16_t size);
static int memcmp_long(LongPtr p1, LongPtr p2, size_t size);
static LongPtr getBytecodeSection(VM* vm, mvm_TeBytecodeSection id, LongPtr* out_end);
static inline void* LongPtr_truncate(LongPtr lp);
static inline LongPtr LongPtr_new(void* p);
static inline uint16_t* getBottomOfStack(vm_TsStack* stack);
static inline uint16_t* getTopOfStackSpace(vm_TsStack* stack);
static inline void* getBucketDataBegin(TsBucket* bucket);
static uint16_t getBucketOffsetEnd(TsBucket* bucket);
static uint16_t getSectionSize(VM* vm, mvm_TeBytecodeSection section);
static Value vm_intToStr(VM* vm, int32_t i);
static Value vm_newStringFromCStrNT(VM* vm, const char* s);
static TeError vm_validatePortFileMacros(MVM_LONG_PTR_TYPE lpBytecode, mvm_TsBytecodeHeader* pHeader);
static LongPtr vm_toStringUtf8_long(VM* vm, Value value, size_t* out_sizeBytes);
static LongPtr vm_findScopedVariable(VM* vm, uint16_t index);

static const char PROTO_STR[] = "__proto__";
static const char LENGTH_STR[] = "length";

#define GC_ALLOCATE_TYPE(vm, type, typeCode) \
  (type*)gc_allocateWithConstantHeader(vm, makeHeaderWord(vm, typeCode, sizeof (type)), 2 + sizeof (type))

#if MVM_SUPPORT_FLOAT
static int32_t mvm_float64ToInt32(MVM_FLOAT64 value);
#endif

const Value mvm_undefined = VM_VALUE_UNDEFINED;
const Value vm_null = VM_VALUE_NULL;

static inline uint16_t getAllocationSize(void* pAllocation) {
  CODE_COVERAGE(12); // Hit
  return vm_getAllocationSizeExcludingHeaderFromHeaderWord(((uint16_t*)pAllocation)[-1]);
}


static inline uint16_t getAllocationSize_long(LongPtr lpAllocation) {
<<<<<<< HEAD
  CODE_COVERAGE_UNTESTED(514); // Not hit
  uint16_t headerWord = LongPtr_read2(LongPtr_add(lpAllocation, -2));
=======
  CODE_COVERAGE(514); // Not hit
  uint16_t headerWord = LongPtr_read2_aligned(LongPtr_add(lpAllocation, -2));
>>>>>>> 4b7d4f51
  return vm_getAllocationSizeExcludingHeaderFromHeaderWord(headerWord);
}

static inline mvm_TeBytecodeSection sectionAfter(VM* vm, mvm_TeBytecodeSection section) {
  CODE_COVERAGE(13); // Hit
  VM_ASSERT(vm, section < BCS_SECTION_COUNT - 1);
  return (mvm_TeBytecodeSection)((uint8_t)section + 1);
}

static inline TeTypeCode vm_getTypeCodeFromHeaderWord(uint16_t headerWord) {
  CODE_COVERAGE(1); // Hit
  // The type code is in the high byte because it's the byte that occurs closest
  // to the allocation itself, potentially allowing us in future to omit the
  // size in the allocation header for some kinds of allocations.
  return (TeTypeCode)(headerWord >> 12);
}

static inline uint16_t makeHeaderWord(VM* vm, TeTypeCode tc, uint16_t size) {
  CODE_COVERAGE(210); // Hit
  VM_ASSERT(vm, size <= MAX_ALLOCATION_SIZE);
  VM_ASSERT(vm, tc <= 0xF);
  return ((tc << 12) | size);
}

static inline VirtualInt14 VirtualInt14_encode(VM* vm, int16_t i) {
  CODE_COVERAGE(14); // Hit
  VM_ASSERT(vm, (i >= VM_MIN_INT14) && (i <= VM_MAX_INT14));
  return VIRTUAL_INT14_ENCODE(i);
}

static inline int16_t VirtualInt14_decode(VM* vm, VirtualInt14 viInt) {
  CODE_COVERAGE(16); // Hit
  VM_ASSERT(vm, Value_isVirtualInt14(viInt));
  return (int16_t)viInt >> 2;
}

static void setHeaderWord(VM* vm, void* pAllocation, TeTypeCode tc, uint16_t size) {
  CODE_COVERAGE(36); // Hit
  ((uint16_t*)pAllocation)[-1] = makeHeaderWord(vm, tc, size);
}

// Returns the allocation size, excluding the header itself
static inline uint16_t vm_getAllocationSizeExcludingHeaderFromHeaderWord(uint16_t headerWord) {
  CODE_COVERAGE(2); // Hit
  // Note: The header size is measured in bytes and not words mainly to account
  // for string allocations, which would be inconvenient to align to word
  // boundaries.
  return headerWord & 0xFFF;
}

#if MVM_SAFE_MODE
static bool Value_encodesBytecodeMappedPtr(Value value) {
  CODE_COVERAGE(37); // Hit
  return ((value & 3) == 1) && value >= VM_VALUE_WELLKNOWN_END;
}
#endif // MVM_SAFE_MODE

static inline uint16_t getSectionOffset(LongPtr lpBytecode, mvm_TeBytecodeSection section) {
  CODE_COVERAGE(38); // Hit
  LongPtr lpSection = LongPtr_add(lpBytecode, OFFSETOF(mvm_TsBytecodeHeader, sectionOffsets) + section * 2);
  uint16_t offset = LongPtr_read2_aligned(lpSection);
  return offset;
}

#if MVM_SAFE_MODE
static inline uint16_t vm_getResolvedImportCount(VM* vm) {
  CODE_COVERAGE(41); // Hit
  uint16_t importTableSize = getSectionSize(vm, BCS_IMPORT_TABLE);
  uint16_t importCount = importTableSize / sizeof(vm_TsImportTableEntry);
  return importCount;
}
#endif // MVM_SAFE_MODE

#if MVM_SAFE_MODE
/**
 * Returns true if the value is a pointer which points to ROM. Null is not a
 * value that points to ROM.
 */
static bool DynamicPtr_isRomPtr(VM* vm, DynamicPtr dp) {
  CODE_COVERAGE(39); // Hit
  VM_ASSERT(vm, !Value_isVirtualInt14(dp));

  if (dp == VM_VALUE_NULL) {
    CODE_COVERAGE_UNTESTED(47); // Not hit
    return false;
  }

  if (Value_isShortPtr(dp)) {
    CODE_COVERAGE_UNTESTED(52); // Not hit
    return false;
  }
  CODE_COVERAGE(91); // Hit

  VM_ASSERT(vm, Value_encodesBytecodeMappedPtr(dp));
  VM_ASSERT(vm, sectionAfter(vm, BCS_ROM) < BCS_SECTION_COUNT);

  uint16_t offset = dp >> 1;

  return (offset >= getSectionOffset(vm->lpBytecode, BCS_ROM))
    & (offset < getSectionOffset(vm->lpBytecode, sectionAfter(vm, BCS_ROM)));
}
#endif // MVM_SAFE_MODE

TeError mvm_restore(mvm_VM** result, LongPtr lpBytecode, size_t bytecodeSize_, void* context, mvm_TfResolveImport resolveImport) {
  // Note: these are declared here because some compilers give warnings when "goto" bypasses some variable declarations
  mvm_TfHostFunction* resolvedImports;
  uint16_t importTableOffset;
  LongPtr lpImportTableStart;
  LongPtr lpImportTableEnd;
  mvm_TfHostFunction* resolvedImport;
  LongPtr lpImportTableEntry;
  uint16_t initialHeapOffset;
  uint16_t initialHeapSize;

  CODE_COVERAGE(3); // Hit

  if (MVM_PORT_VERSION != MVM_EXPECTED_PORT_FILE_VERSION) {
    return MVM_E_PORT_FILE_VERSION_MISMATCH;
  }

  #if MVM_SAFE_MODE
    uint16_t x = 0x4243;
    bool isLittleEndian = ((uint8_t*)&x)[0] == 0x43;
    VM_ASSERT(NULL, isLittleEndian);
    VM_ASSERT(NULL, sizeof (ShortPtr) == 2);
  #endif

  TeError err = MVM_E_SUCCESS;
  VM* vm = NULL;

  // Bytecode size field is located at the second word
  if (bytecodeSize_ < sizeof (mvm_TsBytecodeHeader)) {
    CODE_COVERAGE_ERROR_PATH(21); // Not hit
    return MVM_E_INVALID_BYTECODE;
  }
  mvm_TsBytecodeHeader header;
  memcpy_long(&header, lpBytecode, sizeof header);

  // Note: the restore function takes an explicit bytecode size because there
  // may be a size inherent to the medium from which the bytecode image comes,
  // and we don't want to accidentally read past the end of this space just
  // because the header apparently told us we could (since we could be reading a
  // corrupt header).
  uint16_t bytecodeSize = header.bytecodeSize;
  if (bytecodeSize != bytecodeSize_) {
    CODE_COVERAGE_ERROR_PATH(240); // Not hit
    return MVM_E_INVALID_BYTECODE;
  }

  uint16_t expectedCRC = header.crc;
  if (!MVM_CHECK_CRC16_CCITT(LongPtr_add(lpBytecode, 8), (uint16_t)bytecodeSize - 8, expectedCRC)) {
    CODE_COVERAGE_ERROR_PATH(54); // Not hit
    return MVM_E_BYTECODE_CRC_FAIL;
  }

  if (bytecodeSize < header.headerSize) {
    CODE_COVERAGE_ERROR_PATH(241); // Not hit
    return MVM_E_INVALID_BYTECODE;
  }

  if (header.bytecodeVersion != MVM_BYTECODE_VERSION) {
    CODE_COVERAGE_ERROR_PATH(430); // Not hit
    return MVM_E_INVALID_BYTECODE;
  }

  if (MVM_ENGINE_VERSION < header.requiredEngineVersion) {
    CODE_COVERAGE_ERROR_PATH(247); // Not hit
    return MVM_E_REQUIRES_LATER_ENGINE;
  }

  uint32_t featureFlags = header.requiredFeatureFlags;;
  if (MVM_SUPPORT_FLOAT && !(featureFlags & (1 << FF_FLOAT_SUPPORT))) {
    CODE_COVERAGE_ERROR_PATH(180); // Not hit
    return MVM_E_BYTECODE_REQUIRES_FLOAT_SUPPORT;
  }

  err = vm_validatePortFileMacros(lpBytecode, &header);
  if (err) return err;

  uint16_t importTableSize = header.sectionOffsets[sectionAfter(vm, BCS_IMPORT_TABLE)] - header.sectionOffsets[BCS_IMPORT_TABLE];
  uint16_t importCount = importTableSize / sizeof (vm_TsImportTableEntry);

  uint16_t globalsSize = header.sectionOffsets[sectionAfter(vm, BCS_GLOBALS)] - header.sectionOffsets[BCS_GLOBALS];

  size_t allocationSize = sizeof(mvm_VM) +
    sizeof(mvm_TfHostFunction) * importCount +  // Import table
    globalsSize; // Globals
  vm = (VM*)malloc(allocationSize);
  if (!vm) {
    CODE_COVERAGE_ERROR_PATH(139); // Not hit
    err = MVM_E_MALLOC_FAIL;
    goto LBL_EXIT;
  }
  #if MVM_SAFE_MODE
    memset(vm, 0xCC, allocationSize);
  #endif
  memset(vm, 0, sizeof (mvm_VM));
  resolvedImports = vm_getResolvedImports(vm);
  vm->context = context;
  vm->lpBytecode = lpBytecode;
  vm->globals = (void*)(resolvedImports + importCount);

  importTableOffset = header.sectionOffsets[BCS_IMPORT_TABLE];
  lpImportTableStart = LongPtr_add(lpBytecode, importTableOffset);
  lpImportTableEnd = LongPtr_add(lpImportTableStart, importTableSize);
  // Resolve imports (linking)
  resolvedImport = resolvedImports;
  lpImportTableEntry = lpImportTableStart;
  while (lpImportTableEntry < lpImportTableEnd) {
    CODE_COVERAGE(431); // Hit
    mvm_HostFunctionID hostFunctionID = READ_FIELD_2(lpImportTableEntry, vm_TsImportTableEntry, hostFunctionID);
    lpImportTableEntry = LongPtr_add(lpImportTableEntry, sizeof (vm_TsImportTableEntry));
    mvm_TfHostFunction handler = NULL;
    err = resolveImport(hostFunctionID, context, &handler);
    if (err != MVM_E_SUCCESS) {
      CODE_COVERAGE_ERROR_PATH(432); // Not hit
      goto LBL_EXIT;
    }
    if (!handler) {
      CODE_COVERAGE_ERROR_PATH(433); // Not hit
      err = MVM_E_UNRESOLVED_IMPORT;
      goto LBL_EXIT;
    } else {
      CODE_COVERAGE(434); // Hit
    }
    *resolvedImport++ = handler;
  }

  // The GC is empty to start
  gc_freeGCMemory(vm);

  // Initialize data
  memcpy_long(vm->globals, getBytecodeSection(vm, BCS_GLOBALS, NULL), globalsSize);

  // Initialize heap
  initialHeapOffset = header.sectionOffsets[BCS_HEAP];
  initialHeapSize = bytecodeSize - initialHeapOffset;
  vm->heapSizeUsedAfterLastGC = initialHeapSize;
  vm->heapHighWaterMark = initialHeapSize;

  if (initialHeapSize) {
    CODE_COVERAGE(435); // Hit
    gc_createNextBucket(vm, initialHeapSize, initialHeapSize);
    VM_ASSERT(vm, !vm->pLastBucket->prev); // Only one bucket
    uint16_t* heapStart = getBucketDataBegin(vm->pLastBucket);
    memcpy_long(heapStart, LongPtr_add(lpBytecode, initialHeapOffset), initialHeapSize);
    vm->pLastBucket->pEndOfUsedSpace = (uint16_t*)((intptr_t)vm->pLastBucket->pEndOfUsedSpace + initialHeapSize);

    // The running VM assumes the invariant that all pointers to the heap are
    // represented as ShortPtr (and no others). We only need to call
    // `loadPointers` if there is an initial heap at all, otherwise there
    // will be no pointers to it.
    loadPointers(vm, heapStart);
  } else {
    CODE_COVERAGE_UNTESTED(436); // Not hit
  }

LBL_EXIT:
  if (err != MVM_E_SUCCESS) {
    CODE_COVERAGE_ERROR_PATH(437); // Not hit
    *result = NULL;
    if (vm) {
      free(vm);
      vm = NULL;
    } else {
      CODE_COVERAGE_ERROR_PATH(438); // Not hit
    }
  } else {
    CODE_COVERAGE(439); // Hit
  }
  *result = vm;
  return err;
}

/**
 * Translates a pointer from its serialized form to its runtime form.
 *
 * More precisely, it translates ShortPtr from their offset form to their native
 * pointer form.
 */
static void loadPtr(VM* vm, uint8_t* heapStart, Value* pValue) {
  CODE_COVERAGE(140); // Hit
  Value value = *pValue;

  // We're only translating short pointers
  if (!Value_isShortPtr(value)) {
    CODE_COVERAGE(144); // Hit
    return;
  }
  CODE_COVERAGE(167); // Hit

  uint16_t offset = value;

  uint8_t* p = heapStart + offset;

  *pValue = ShortPtr_encode(vm, p);
}

static inline uint16_t getBytecodeSize(VM* vm) {
  CODE_COVERAGE_UNTESTED(168); // Not hit
  LongPtr lpBytecodeSize = LongPtr_add(vm->lpBytecode, OFFSETOF(mvm_TsBytecodeHeader, bytecodeSize));
  return LongPtr_read2_aligned(lpBytecodeSize);
}

static LongPtr getBytecodeSection(VM* vm, mvm_TeBytecodeSection id, LongPtr* out_end) {
  CODE_COVERAGE(170); // Hit
  LongPtr lpBytecode = vm->lpBytecode;
  LongPtr lpSections = LongPtr_add(lpBytecode, OFFSETOF(mvm_TsBytecodeHeader, sectionOffsets));
  LongPtr lpSection = LongPtr_add(lpSections, id * 2);
  uint16_t offset = LongPtr_read2_aligned(lpSection);
  LongPtr result = LongPtr_add(lpBytecode, offset);
  if (out_end) {
    CODE_COVERAGE(171); // Hit
    uint16_t endOffset;
    if (id == BCS_SECTION_COUNT - 1) {
      endOffset = getBytecodeSize(vm);
    } else {
      LongPtr lpNextSection = LongPtr_add(lpSection, 2);
      endOffset = LongPtr_read2_aligned(lpNextSection);
    }
    *out_end = LongPtr_add(lpBytecode, endOffset);
  } else {
    CODE_COVERAGE(172); // Hit
  }
  return result;
}

static uint16_t getSectionSize(VM* vm, mvm_TeBytecodeSection section) {
  CODE_COVERAGE(174); // Hit
  uint16_t sectionStart = getSectionOffset(vm->lpBytecode, section);
  uint16_t sectionEnd;
  if (section == BCS_SECTION_COUNT - 1) {
    CODE_COVERAGE_UNTESTED(175); // Not hit
    sectionEnd = getBytecodeSize(vm);
  } else {
    CODE_COVERAGE(177); // Hit
    VM_ASSERT(vm, section < BCS_SECTION_COUNT);
    sectionEnd = getSectionOffset(vm->lpBytecode, sectionAfter(vm, section));
  }
  VM_ASSERT(vm, sectionEnd >= sectionStart);
  return sectionEnd - sectionStart;
}

/**
 * Called at startup to translate all the pointers that point to GC memory into
 * ShortPtr for efficiency and to maintain invariants assumed in other places in
 * the code.
 */
static void loadPointers(VM* vm, void* heapStart) {
  CODE_COVERAGE(178); // Hit
  uint16_t n;
  uint16_t* p;

  // Roots in global variables
  uint16_t globalsSize = getSectionSize(vm, BCS_GLOBALS);
  p = vm->globals;
  n = globalsSize / 2;
  TABLE_COVERAGE(n ? 1 : 0, 2, 179); // Hit 1/2
  while (n--) {
    loadPtr(vm, heapStart, p++);
  }

  // Pointers in heap memory
  p = (uint16_t*)heapStart;
  VM_ASSERT(vm, vm->pLastBucketEndCapacity == vm->pLastBucket->pEndOfUsedSpace);
  uint16_t* heapEnd = vm->pLastBucketEndCapacity;
  while (p < heapEnd) {
    CODE_COVERAGE(181); // Hit
    uint16_t header = *p++;
    uint16_t size = vm_getAllocationSizeExcludingHeaderFromHeaderWord(header);
    uint16_t words = (size + 1) / 2;
    TeTypeCode tc = vm_getTypeCodeFromHeaderWord(header);

    if (tc < TC_REF_DIVIDER_CONTAINER_TYPES) { // Non-container types
      CODE_COVERAGE_UNTESTED(182); // Not hit
      p += words;
      continue;
    } // Else, container types
    CODE_COVERAGE(183); // Hit

    while (words--) {
      if (Value_isShortPtr(*p))
        loadPtr(vm, heapStart, p);
      p++;
    }
  }
}

void* mvm_getContext(VM* vm) {
  return vm->context;
}

static const Value smallLiterals[] = {
  /* VM_SLV_UNDEFINED */    VM_VALUE_DELETED,
  /* VM_SLV_UNDEFINED */    VM_VALUE_UNDEFINED,
  /* VM_SLV_NULL */         VM_VALUE_NULL,
  /* VM_SLV_FALSE */        VM_VALUE_FALSE,
  /* VM_SLV_TRUE */         VM_VALUE_TRUE,
  /* VM_SLV_INT_MINUS_1 */  VIRTUAL_INT14_ENCODE(-1),
  /* VM_SLV_INT_0 */        VIRTUAL_INT14_ENCODE(0),
  /* VM_SLV_INT_1 */        VIRTUAL_INT14_ENCODE(1),
  /* VM_SLV_INT_2 */        VIRTUAL_INT14_ENCODE(2),
  /* VM_SLV_INT_3 */        VIRTUAL_INT14_ENCODE(3),
  /* VM_SLV_INT_4 */        VIRTUAL_INT14_ENCODE(4),
  /* VM_SLV_INT_5 */        VIRTUAL_INT14_ENCODE(5),
};
#define smallLiteralsSize (sizeof smallLiterals / sizeof smallLiterals[0])

static TeError vm_run(VM* vm) {
  CODE_COVERAGE(4); // Hit

  #define CACHE_REGISTERS() do { \
    lpProgramCounter = reg->lpProgramCounter; \
    pFrameBase = reg->pFrameBase; \
    pStackPointer = reg->pStackPointer; \
  } while (false)

  #define FLUSH_REGISTER_CACHE() do { \
    reg->lpProgramCounter = lpProgramCounter; \
    reg->pFrameBase = pFrameBase; \
    reg->pStackPointer = pStackPointer; \
  } while (false)

  #define READ_PGM_1(target) do { \
    target = LongPtr_read1(lpProgramCounter);\
    lpProgramCounter = LongPtr_add(lpProgramCounter, 1); \
  } while (false)

  #define READ_PGM_2(target) do { \
    target = LongPtr_read2_unaligned(lpProgramCounter); \
    lpProgramCounter = LongPtr_add(lpProgramCounter, 2); \
  } while (false)

  // Reinterpret reg1 as 8-bit signed
  #define SIGN_EXTEND_REG_1() reg1 = (uint16_t)((int16_t)((int8_t)reg1))

  #define PUSH(v) *(pStackPointer++) = (v)
  #define POP() (*(--pStackPointer))
  #define INSTRUCTION_RESERVED() VM_ASSERT(vm, false)

  VM_SAFE_CHECK_NOT_NULL(vm);
  VM_SAFE_CHECK_NOT_NULL(vm->stack);

  uint16_t* globals = vm->globals;
  vm_TsRegisters* reg = &vm->stack->reg;
  TeError err = MVM_E_SUCCESS;

  // These are cached values of `vm->stack->reg`, for quick access. Note: I've
  // chosen only the most important registers to be cached here, in the hope
  // that the C compiler will promote these eagerly to the CPU registers.
  register uint16_t* pFrameBase = 0;
  register uint16_t* pStackPointer = 0;
  register LongPtr lpProgramCounter = 0;

  // These are general-purpose scratch "registers"
  register uint16_t reg1 = 0;
  register uint16_t reg2 = 0;
  register uint16_t reg3 = 0;

  CACHE_REGISTERS();

  #if MVM_DONT_TRUST_BYTECODE
    LongPtr maxProgramCounter;
    LongPtr minProgramCounter = getBytecodeSection(vm, BCS_ROM, &maxProgramCounter);
  #endif

// This forms the start of the run loop
//
// Some useful debug watches:
//
//   - Program counter: /* pc */ (uint8_t*)lpProgramCounter - (uint8_t*)vm->lpBytecode
//                      /* pc */ (uint8_t*)vm->stack->reg.lpProgramCounter - (uint8_t*)vm->lpBytecode
//
//   - Stack height (in words): /* sp */ (uint16_t*)pStackPointer - (uint16_t*)(vm->stack + 1)
//                              /* sp */ (uint16_t*)vm->stack->reg.pStackPointer - (uint16_t*)(vm->stack + 1)
//
//   - Frame base (in words): /* bp */ (uint16_t*)pFrameBase - (uint16_t*)(vm->stack + 1)
//                            /* bp */ (uint16_t*)vm->stack->reg.pFrameBase - (uint16_t*)(vm->stack + 1)
//
//   - Arg count:             /* argc */ (uint8_t)vm->stack->reg.argCountAndFlags
//   - First 4 arg values:    /* args */ vm->stack->reg.pArgs,4
//
// Notes:
//
//   - The value of VM_VALUE_UNDEFINED is 0x001
//   - If a value is _odd_, interpret it as a bytecode address by dividing by 2
//

LBL_DO_NEXT_INSTRUCTION:
  CODE_COVERAGE(59); // Hit

  // This is not required for execution but is intended for diagnostics,
  // required by mvm_getCurrentAddress.
  reg->lpProgramCounter = lpProgramCounter;

  // Check we're within range
  #if MVM_DONT_TRUST_BYTECODE
  if ((lpProgramCounter < minProgramCounter) || (lpProgramCounter >= maxProgramCounter)) {
    VM_INVALID_BYTECODE(vm);
  }
  #endif

  // Check breakpoints
  #if MVM_INCLUDE_DEBUG_CAPABILITY
    if (vm->pBreakpoints) {
      TsBreakpoint* pBreakpoint = vm->pBreakpoints;
      uint16_t currentBytecodeAddress = LongPtr_sub(lpProgramCounter, vm->lpBytecode);
      do {
        if (pBreakpoint->bytecodeAddress == currentBytecodeAddress) {
          FLUSH_REGISTER_CACHE();
          mvm_TfBreakpointCallback breakpointCallback = vm->breakpointCallback;
          if (breakpointCallback)
            breakpointCallback(vm, currentBytecodeAddress);
          CACHE_REGISTERS();
          break;
        }
        pBreakpoint = pBreakpoint->next;
      } while (pBreakpoint);
    }
  #endif // MVM_INCLUDE_DEBUG_CAPABILITY

  // Instruction bytes are divided into two nibbles
  READ_PGM_1(reg3);
  reg1 = reg3 & 0xF;
  reg3 = reg3 >> 4;

  if (reg3 >= VM_OP_DIVIDER_1) {
    CODE_COVERAGE(428); // Hit
    reg2 = POP();
  } else {
    CODE_COVERAGE(429); // Hit
  }

  VM_ASSERT(vm, reg3 < VM_OP_END);
  MVM_SWITCH_CONTIGUOUS(reg3, (VM_OP_END - 1)) {

/* ------------------------------------------------------------------------- */
/*                         VM_OP_LOAD_SMALL_LITERAL                          */
/*   Expects:                                                                */
/*     reg1: small literal ID                                                */
/* ------------------------------------------------------------------------- */

    MVM_CASE_CONTIGUOUS(VM_OP_LOAD_SMALL_LITERAL): {
      CODE_COVERAGE(60); // Hit
      TABLE_COVERAGE(reg1, smallLiteralsSize, 448); // Hit 11/12

      #if MVM_DONT_TRUST_BYTECODE
      if (reg1 >= smallLiteralsSize) {
        err = MVM_E_INVALID_BYTECODE;
        goto LBL_EXIT;
      }
      #endif
      reg1 = smallLiterals[reg1];
      goto LBL_TAIL_PUSH_REG1;
    }

/* ------------------------------------------------------------------------- */
/*                             VM_OP_LOAD_VAR_1                              */
/*   Expects:                                                                */
/*     reg1: variable index                                                  */
/* ------------------------------------------------------------------------- */

    MVM_CASE_CONTIGUOUS (VM_OP_LOAD_VAR_1):
      CODE_COVERAGE(61); // Hit
    LBL_OP_LOAD_VAR:
      reg1 = pStackPointer[-reg1 - 1];
      if (reg1 == VM_VALUE_DELETED) {
        err = MVM_E_TDZ_ERROR;
        goto LBL_EXIT;
      }
      goto LBL_TAIL_PUSH_REG1;

/* ------------------------------------------------------------------------- */
/*                            VM_OP_LOAD_SCOPED_1                            */
/*   Expects:                                                                */
/*     reg1: variable index                                                  */
/* ------------------------------------------------------------------------- */

    MVM_CASE_CONTIGUOUS (VM_OP_LOAD_SCOPED_1):
      CODE_COVERAGE(62); // Hit
      LongPtr lpVar;
    LBL_OP_LOAD_SCOPED:
      lpVar = vm_findScopedVariable(vm, reg1);
      reg1 = LongPtr_read2(lpVar);
      goto LBL_TAIL_PUSH_REG1;

/* ------------------------------------------------------------------------- */
/*                             VM_OP_LOAD_ARG_1                              */
/*   Expects:                                                                */
/*     reg1: argument index                                                  */
/* ------------------------------------------------------------------------- */

    MVM_CASE_CONTIGUOUS (VM_OP_LOAD_ARG_1):
      CODE_COVERAGE(63); // Hit
      goto LBL_OP_LOAD_ARG;

/* ------------------------------------------------------------------------- */
/*                               VM_OP_CALL_1                                */
/*   Expects:                                                                */
/*     reg1: index into short-call table                                     */
/* ------------------------------------------------------------------------- */

    MVM_CASE_CONTIGUOUS (VM_OP_CALL_1): {
      CODE_COVERAGE_UNTESTED(66); // Not hit
      goto LBL_OP_CALL_1;
    }

/* ------------------------------------------------------------------------- */
/*                               VM_OP_FIXED_ARRAY_NEW_1                     */
/*   Expects:                                                                */
/*     reg1: length of new fixed-length-array                                */
/* ------------------------------------------------------------------------- */

    MVM_CASE_CONTIGUOUS (VM_OP_FIXED_ARRAY_NEW_1): {
      CODE_COVERAGE_UNTESTED(134); // Not hit
      goto LBL_FIXED_ARRAY_NEW;
    }

/* ------------------------------------------------------------------------- */
/*                             VM_OP_EXTENDED_1                              */
/*   Expects:                                                                */
/*     reg1: vm_TeOpcodeEx1                                                  */
/* ------------------------------------------------------------------------- */

    MVM_CASE_CONTIGUOUS (VM_OP_EXTENDED_1):
      CODE_COVERAGE(69); // Hit
      goto LBL_OP_EXTENDED_1;

/* ------------------------------------------------------------------------- */
/*                             VM_OP_EXTENDED_2                              */
/*   Expects:                                                                */
/*     reg1: vm_TeOpcodeEx2                                                  */
/* ------------------------------------------------------------------------- */

    MVM_CASE_CONTIGUOUS (VM_OP_EXTENDED_2):
      CODE_COVERAGE(70); // Hit
      goto LBL_OP_EXTENDED_2;

/* ------------------------------------------------------------------------- */
/*                             VM_OP_EXTENDED_3                              */
/*   Expects:                                                                */
/*     reg1: vm_TeOpcodeEx3                                                  */
/* ------------------------------------------------------------------------- */

    MVM_CASE_CONTIGUOUS (VM_OP_EXTENDED_3):
      CODE_COVERAGE(71); // Hit
      goto LBL_OP_EXTENDED_3;

/* ------------------------------------------------------------------------- */
/*                                VM_OP_CALL_5                               */
/*   Expects:                                                                */
/*     reg1: argCount                                                        */
/* ------------------------------------------------------------------------- */

    MVM_CASE_CONTIGUOUS (VM_OP_CALL_5): {
      CODE_COVERAGE_UNTESTED(72); // Not hit
      // Uses 16 bit literal for function offset
      READ_PGM_2(reg2);
      reg3 /* scope */ = VM_VALUE_UNDEFINED;
      goto LBL_CALL_BYTECODE_FUNC;
    }

/* ------------------------------------------------------------------------- */
/*                             VM_OP_STORE_VAR_1                             */
/*   Expects:                                                                */
/*     reg1: variable index relative to stack pointer                        */
/*     reg2: value to store                                                  */
/* ------------------------------------------------------------------------- */

    MVM_CASE_CONTIGUOUS (VM_OP_STORE_VAR_1): {
      CODE_COVERAGE(73); // Hit
    LBL_OP_STORE_VAR:
      // Note: the value to store has already been popped off the stack at this
      // point. The index 0 refers to the slot currently at the top of the
      // stack.
      pStackPointer[-reg1 - 1] = reg2;
      goto LBL_DO_NEXT_INSTRUCTION;
    }

/* ------------------------------------------------------------------------- */
/*                           VM_OP_STORE_SCOPED_1                            */
/*   Expects:                                                                */
/*     reg1: variable index                                                  */
/*     reg2: value to store                                                  */
/* ------------------------------------------------------------------------- */

    MVM_CASE_CONTIGUOUS (VM_OP_STORE_SCOPED_1): {
      CODE_COVERAGE(74); // Hit
      LongPtr lpVar;
    LBL_OP_STORE_SCOPED:
      lpVar = vm_findScopedVariable(vm, reg1);
      Value* pVar = (Value*)LongPtr_truncate(lpVar);
      // It would be an illegal operation to write to a closure variable stored in ROM
      VM_BYTECODE_ASSERT(vm, lpVar == LongPtr_new(pVar));
      *pVar = reg2;
      goto LBL_DO_NEXT_INSTRUCTION;
    }

/* ------------------------------------------------------------------------- */
/*                            VM_OP_ARRAY_GET_1                              */
/*   Expects:                                                                */
/*     reg1: item index (4-bit)                                             */
/*     reg2: reference to array                                              */
/* ------------------------------------------------------------------------- */

    MVM_CASE_CONTIGUOUS (VM_OP_ARRAY_GET_1): {
      CODE_COVERAGE_UNTESTED(75); // Not hit
      Value propValue;
      Value propName = VirtualInt14_encode(vm, reg1);
      err = getProperty(vm, reg2, propName, &propValue);
      reg1 = propValue;
      if (err != MVM_E_SUCCESS) goto LBL_EXIT;
      goto LBL_TAIL_PUSH_REG1;
    }

/* ------------------------------------------------------------------------- */
/*                            VM_OP_ARRAY_SET_1                              */
/*   Expects:                                                                */
/*     reg1: item index (4-bit)                                              */
/*     reg2: value to store                                                  */
/* ------------------------------------------------------------------------- */

    MVM_CASE_CONTIGUOUS (VM_OP_ARRAY_SET_1): {
      CODE_COVERAGE_UNTESTED(76); // Not hit
      reg3 = POP(); // array/object reference
      Value propName = VirtualInt14_encode(vm, reg1);
      err = setProperty(vm, reg3, propName, reg2);
      if (err != MVM_E_SUCCESS) {
        CODE_COVERAGE_UNTESTED(125); // Not hit
        goto LBL_EXIT;
      } else {
        CODE_COVERAGE_UNTESTED(126); // Not hit
      }
      goto LBL_DO_NEXT_INSTRUCTION;
    }

/* ------------------------------------------------------------------------- */
/*                              VM_OP_NUM_OP                                 */
/*   Expects:                                                                */
/*     reg1: vm_TeNumberOp                                                   */
/*     reg2: first popped operand                                            */
/* ------------------------------------------------------------------------- */

    MVM_CASE_CONTIGUOUS (VM_OP_NUM_OP): {
      CODE_COVERAGE(77); // Hit
      goto LBL_OP_NUM_OP;
    } // End of case VM_OP_NUM_OP

/* ------------------------------------------------------------------------- */
/*                              VM_OP_BIT_OP                                 */
/*   Expects:                                                                */
/*     reg1: vm_TeBitwiseOp                                                  */
/*     reg2: first popped operand                                            */
/* ------------------------------------------------------------------------- */

    MVM_CASE_CONTIGUOUS (VM_OP_BIT_OP): {
      CODE_COVERAGE(92); // Hit
      goto LBL_OP_BIT_OP;
    }

  } // End of primary switch

  // All cases should loop explicitly back
  VM_ASSERT_UNREACHABLE(vm);

/* ------------------------------------------------------------------------- */
/*                             LBL_OP_LOAD_ARG                               */
/*   Expects:                                                                */
/*     reg1: argument index                                                  */
/* ------------------------------------------------------------------------- */
LBL_OP_LOAD_ARG: {
  CODE_COVERAGE(32); // Hit
  reg2 /* argCountAndFlags */ = reg->argCountAndFlags;
  if (reg1 /* argIndex */ < (uint8_t)reg2 /* argCount */) {
    CODE_COVERAGE(64); // Hit
    reg1 /* result */ = reg->pArgs[reg1 /* argIndex */];
  } else {
    CODE_COVERAGE_UNTESTED(65); // Not hit
    reg1 = VM_VALUE_UNDEFINED;
  }
  goto LBL_TAIL_PUSH_REG1;
}

/* ------------------------------------------------------------------------- */
/*                               LBL_OP_CALL_1                               */
/*   Expects:                                                                */
/*     reg1: index into short-call table                                     */
/* ------------------------------------------------------------------------- */

LBL_OP_CALL_1: {
  CODE_COVERAGE_UNTESTED(173); // Not hit
  LongPtr lpShortCallTable = getBytecodeSection(vm, BCS_SHORT_CALL_TABLE, NULL);
  LongPtr lpShortCallTableEntry = LongPtr_add(lpShortCallTable, reg1 * sizeof (vm_TsShortCallTableEntry));

  #if MVM_SAFE_MODE
    LongPtr lpShortCallTableEnd;
    getBytecodeSection(vm, BCS_SHORT_CALL_TABLE, &lpShortCallTableEnd);
    VM_ASSERT(vm, lpShortCallTableEntry < lpShortCallTableEnd);
  #endif

  reg2 /* target */ = LongPtr_read2_aligned(lpShortCallTableEntry);
  lpShortCallTableEntry = LongPtr_add(lpShortCallTableEntry, 2);

  // Note: reg1 holds the new argCountAndFlags, but the flags are zero in this situation
  reg1 /* argCountAndFlags */ = LongPtr_read1(lpShortCallTableEntry);

  reg3 /* scope */ = VM_VALUE_UNDEFINED;

  // The high bit of function indicates if this is a call to the host
  bool isHostCall = reg2 & 1;

  if (isHostCall) {
    CODE_COVERAGE_UNTESTED(67); // Not hit
    goto LBL_CALL_HOST_COMMON;
  } else {
    CODE_COVERAGE_UNTESTED(68); // Not hit
    reg2 >>= 1;
    goto LBL_CALL_BYTECODE_FUNC;
  }
} // LBL_OP_CALL_1

/* ------------------------------------------------------------------------- */
/*                              LBL_OP_BIT_OP                                */
/*   Expects:                                                                */
/*     reg1: vm_TeBitwiseOp                                                  */
/*     reg2: first popped operand                                            */
/* ------------------------------------------------------------------------- */
LBL_OP_BIT_OP: {
  int32_t reg1I = 0;
  int32_t reg2I = 0;
  int8_t reg2B = 0;

  reg3 = reg1;

  // Convert second operand to an int32
  reg2I = mvm_toInt32(vm, reg2);

  // If it's a binary operator, then we pop a second operand
  if (reg3 < VM_BIT_OP_DIVIDER_2) {
    CODE_COVERAGE(117); // Hit
    reg1 = POP();
    reg1I = mvm_toInt32(vm, reg1);

    // If we're doing a shift operation, the operand is in the 0-32 range
    if (reg3 < VM_BIT_OP_END_OF_SHIFT_OPERATORS) {
      reg2B = reg2I & 0x1F;
    }
  } else {
    CODE_COVERAGE(118); // Hit
  }

  VM_ASSERT(vm, reg3 < VM_BIT_OP_END);
  MVM_SWITCH_CONTIGUOUS (reg3, (VM_BIT_OP_END - 1)) {
    MVM_CASE_CONTIGUOUS(VM_BIT_OP_SHR_ARITHMETIC): {
      CODE_COVERAGE(93); // Hit
      reg1I = reg1I >> reg2B;
      break;
    }
    MVM_CASE_CONTIGUOUS(VM_BIT_OP_SHR_LOGICAL): {
      CODE_COVERAGE(94); // Hit
      // Cast the number to unsigned int so that the C interprets the shift
      // as unsigned/logical rather than signed/arithmetic.
      reg1I = (int32_t)((uint32_t)reg1I >> reg2B);
      #if MVM_SUPPORT_FLOAT && MVM_PORT_INT32_OVERFLOW_CHECKS
        // This is a rather annoying edge case if you ask me, since all
        // other bitwise operations yield signed int32 results every time.
        // If the shift is by exactly zero units, then negative numbers
        // become positive and overflow the signed-32 bit type. Since we
        // don't have an unsigned 32 bit type, this means they need to be
        // extended to floats.
        // https://developer.mozilla.org/en-US/docs/Web/JavaScript/Reference/Operators/Bitwise_Operators#Signed_32-bit_integers
        if ((reg2B == 0) & (reg1I < 0)) {
          reg1 = mvm_newNumber(vm, (MVM_FLOAT64)((uint32_t)reg1I));
          goto LBL_TAIL_PUSH_REG1;
        }
      #endif // MVM_PORT_INT32_OVERFLOW_CHECKS
      break;
    }
    MVM_CASE_CONTIGUOUS(VM_BIT_OP_SHL): {
      CODE_COVERAGE(95); // Hit
      reg1I = reg1I << reg2B;
      break;
    }
    MVM_CASE_CONTIGUOUS(VM_BIT_OP_OR): {
      CODE_COVERAGE(96); // Hit
      reg1I = reg1I | reg2I;
      break;
    }
    MVM_CASE_CONTIGUOUS(VM_BIT_OP_AND): {
      CODE_COVERAGE(97); // Hit
      reg1I = reg1I & reg2I;
      break;
    }
    MVM_CASE_CONTIGUOUS(VM_BIT_OP_XOR): {
      CODE_COVERAGE(98); // Hit
      reg1I = reg1I ^ reg2I;
      break;
    }
    MVM_CASE_CONTIGUOUS(VM_BIT_OP_NOT): {
      CODE_COVERAGE(99); // Hit
      reg1I = ~reg2I;
      break;
    }
  }

  CODE_COVERAGE(101); // Hit
  // Convert the result from a 32-bit integer
  reg1 = mvm_newInt32(vm, reg1I);
  goto LBL_TAIL_PUSH_REG1;
} // End of LBL_OP_BIT_OP

/* ------------------------------------------------------------------------- */
/*                             LBL_OP_EXTENDED_1                             */
/*   Expects:                                                                */
/*     reg1: vm_TeOpcodeEx1                                                  */
/* ------------------------------------------------------------------------- */

LBL_OP_EXTENDED_1: {
  CODE_COVERAGE(102); // Hit

  reg3 = reg1;

  if (reg3 >= VM_OP1_DIVIDER_1) {
    CODE_COVERAGE(103); // Hit
    reg2 = POP();
    reg1 = POP();
  } else {
    CODE_COVERAGE(104); // Hit
  }

  VM_ASSERT(vm, reg3 <= VM_OP1_END);
  MVM_SWITCH_CONTIGUOUS (reg3, VM_OP1_END - 1) {

/* ------------------------------------------------------------------------- */
/*                              VM_OP1_RETURN_x                              */
/*   Expects:                                                                */
/*     reg1: vm_TeOpcodeEx1                                                  */
/* ------------------------------------------------------------------------- */

    MVM_CASE_CONTIGUOUS (VM_OP1_RETURN):
    MVM_CASE_CONTIGUOUS (VM_OP1_RETURN_UNDEFINED): {
      CODE_COVERAGE(105); // Hit

      // reg2 is used for the result
      if (reg1 == VM_OP1_RETURN_UNDEFINED) {
        CODE_COVERAGE_UNTESTED(106); // Not hit
        reg2 = VM_VALUE_UNDEFINED;
      } else {
        CODE_COVERAGE(107); // Hit
        reg2 = POP();
      }

      // Pop variables
      pStackPointer = pFrameBase;

      // Save argCountAndFlags from this frame
      reg3 = reg->argCountAndFlags;

      if (reg->argCountAndFlags & AF_CALLED_FROM_EXTERNAL) {
        // If we're called from the host, then the normal caller activation
        // state is not on the stack for us to pop. Instead we put the result
        // (back) on the stack and exit to the caller.
        CODE_COVERAGE(110); // Hit
        // Pop arguments
        pStackPointer -= (uint8_t)reg3;
        // Push result
        PUSH(reg2);
        // End run loop so we can return to the host
        goto LBL_EXIT;
      } else {
        CODE_COVERAGE(111); // Hit
      }

      // Restore caller state
      lpProgramCounter = LongPtr_add(vm->lpBytecode, POP());
      reg->argCountAndFlags = POP();
      pFrameBase = getBottomOfStack(vm->stack) + POP();

      reg->scope = POP();

      // Pop arguments
      pStackPointer -= (uint8_t)reg3;

      // Pop function reference
      if (reg3 & AF_PUSHED_FUNCTION) {
        CODE_COVERAGE(108); // Hit
        (void)POP();
      } else {
        CODE_COVERAGE_UNTESTED(109); // Not hit
      }

      // Recompute the args register
      uint16_t* pArgs = pFrameBase;
      if (!(reg->argCountAndFlags & AF_CALLED_FROM_EXTERNAL)) {
        CODE_COVERAGE(608); // Hit
        // Jump over the 4 words of frame header registers
        pArgs -= 4;
      } else {
        CODE_COVERAGE(616); // Hit
      }
      pArgs -= (uint8_t)reg->argCountAndFlags;

      reg->pArgs = pArgs;

      // Push result
      PUSH(reg2);

      goto LBL_DO_NEXT_INSTRUCTION;
    }

/* ------------------------------------------------------------------------- */
/*                                 VM_OP1_CLOSURE_NEW                        */
/*   Expects:                                                                */
/*     reg3: vm_TeOpcodeEx1                                                  */
/* ------------------------------------------------------------------------- */

    MVM_CASE_CONTIGUOUS (VM_OP1_CLOSURE_NEW): {
      CODE_COVERAGE(599); // Hit

      TsClosure* pClosure = gc_allocateWithHeader(vm, sizeof (TsClosure), TC_REF_CLOSURE);
      pClosure->scope = reg->scope; // Capture the current scope
      pClosure->target = POP();

      reg1 = ShortPtr_encode(vm, pClosure);
      goto LBL_TAIL_PUSH_REG1;
    }

/* ------------------------------------------------------------------------- */
/*                          VM_OP1_RESERVED_CLASS_NEW                        */
/*   Expects:                                                                */
/*     Nothing                                                               */
/* ------------------------------------------------------------------------- */

    MVM_CASE_CONTIGUOUS (VM_OP1_RESERVED_CLASS_NEW): {
      CODE_COVERAGE_UNTESTED(347); // Not hit

      return VM_NOT_IMPLEMENTED(vm);
    }

/* ------------------------------------------------------------------------- */
/*                                 VM_OP1_SCOPE_PUSH                         */
/*   Expects:                                                                */
/*     Nothing                                                               */
/* ------------------------------------------------------------------------- */

    MVM_CASE_CONTIGUOUS (VM_OP1_SCOPE_PUSH): {
      CODE_COVERAGE(605); // Hit
      READ_PGM_1(reg1); // Scope variable count
      reg2 = (reg1 + 1) * 2; // Scope array size, including 1 slot for parent reference
      uint16_t* newScope = gc_allocateWithHeader(vm, reg2, TC_REF_FIXED_LENGTH_ARRAY);
      uint16_t* p = newScope;
      *p++ = reg->scope; // Reference to parent
      while (reg1--)
        *p++ = VM_VALUE_UNDEFINED; // Initial variable values
      // Add to the scope chain
      reg->scope = ShortPtr_encode(vm, newScope);
      goto LBL_DO_NEXT_INSTRUCTION;
    }

/* ------------------------------------------------------------------------- */
/*                              VM_OP1_LOAD_ARG_COUNT                        */
/*   Expects:                                                                */
/*     Nothing                                                               */
/* ------------------------------------------------------------------------- */

    MVM_CASE_CONTIGUOUS (VM_OP1_LOAD_ARG_COUNT): {
      CODE_COVERAGE_UNTESTED(607); // Not hit
      reg1 = reg->argCountAndFlags & 0xFF;
      goto LBL_TAIL_PUSH_REG1;
    }

/* ------------------------------------------------------------------------- */
/*                              VM_OP1_POP                                   */
/*   Expects:                                                                */
/*     Nothing                                                               */
/* ------------------------------------------------------------------------- */

    MVM_CASE_CONTIGUOUS (VM_OP1_POP): {
      CODE_COVERAGE(138); // Hit
      pStackPointer--;
      goto LBL_DO_NEXT_INSTRUCTION;
    }

/* ------------------------------------------------------------------------- */
/*                              VM_OP1_OBJECT_NEW                            */
/*   Expects:                                                                */
/*     (nothing)                                                             */
/* ------------------------------------------------------------------------- */

    MVM_CASE_CONTIGUOUS (VM_OP1_OBJECT_NEW): {
      CODE_COVERAGE(112); // Hit
      TsPropertyList* pObject = GC_ALLOCATE_TYPE(vm, TsPropertyList, TC_REF_PROPERTY_LIST);
      reg1 = ShortPtr_encode(vm, pObject);
      pObject->dpNext = VM_VALUE_NULL;
      pObject->dpProto = VM_VALUE_NULL;
      goto LBL_TAIL_PUSH_REG1;
    }

/* ------------------------------------------------------------------------- */
/*                               VM_OP1_LOGICAL_NOT                          */
/*   Expects:                                                                */
/*     (nothing)                                                             */
/* ------------------------------------------------------------------------- */

    MVM_CASE_CONTIGUOUS (VM_OP1_LOGICAL_NOT): {
      CODE_COVERAGE(113); // Hit
      reg2 = POP(); // value to negate
      reg1 = mvm_toBool(vm, reg2) ? VM_VALUE_FALSE : VM_VALUE_TRUE;
      goto LBL_TAIL_PUSH_REG1;
    }

/* ------------------------------------------------------------------------- */
/*                              VM_OP1_OBJECT_GET_1                          */
/*   Expects:                                                                */
/*     reg1: objectValue                                                     */
/*     reg2: propertyName                                                    */
/* ------------------------------------------------------------------------- */

    MVM_CASE_CONTIGUOUS (VM_OP1_OBJECT_GET_1): {
      CODE_COVERAGE(114); // Hit
      Value propValue;
      err = getProperty(vm, reg1, reg2, &propValue);
      reg1 = propValue;
      if (err != MVM_E_SUCCESS) goto LBL_EXIT;
      goto LBL_TAIL_PUSH_REG1;
    }

/* ------------------------------------------------------------------------- */
/*                                 VM_OP1_ADD                                */
/*   Expects:                                                                */
/*     reg1: left operand                                                    */
/*     reg2: right operand                                                   */
/* ------------------------------------------------------------------------- */

    MVM_CASE_CONTIGUOUS (VM_OP1_ADD): {
      CODE_COVERAGE(115); // Hit
      // Special case for adding unsigned 12 bit numbers, for example in most
      // loops. 12 bit unsigned addition does not require any overflow checks
      if (Value_isVirtualUInt12(reg1) && Value_isVirtualUInt12(reg2)) {
        CODE_COVERAGE(116); // Hit
        reg1 = reg1 + reg2 - VirtualInt14_encode(vm, 0);
        goto LBL_TAIL_PUSH_REG1;
      } else {
        CODE_COVERAGE(119); // Hit
      }
      if (vm_isString(vm, reg1) || vm_isString(vm, reg2)) {
        CODE_COVERAGE(120); // Hit
        reg1 = vm_convertToString(vm, reg1);
        reg2 = vm_convertToString(vm, reg2);
        reg1 = vm_concat(vm, reg1, reg2);
        goto LBL_TAIL_PUSH_REG1;
      } else {
        CODE_COVERAGE(121); // Hit
        // Interpret like any of the other numeric operations
        PUSH(reg1);
        reg1 = VM_NUM_OP_ADD_NUM;
        goto LBL_OP_NUM_OP;
      }
    }

/* ------------------------------------------------------------------------- */
/*                                 VM_OP1_EQUAL                              */
/*   Expects:                                                                */
/*     reg1: left operand                                                    */
/*     reg2: right operand                                                   */
/* ------------------------------------------------------------------------- */

    MVM_CASE_CONTIGUOUS (VM_OP1_EQUAL): {
      CODE_COVERAGE(122); // Hit
      if (mvm_equal(vm, reg1, reg2)) {
        CODE_COVERAGE(483); // Hit
        reg1 = VM_VALUE_TRUE;
      } else {
        CODE_COVERAGE(484); // Hit
        reg1 = VM_VALUE_FALSE;
      }
      goto LBL_TAIL_PUSH_REG1;
    }

/* ------------------------------------------------------------------------- */
/*                                 VM_OP1_NOT_EQUAL                          */
/*   Expects:                                                                */
/*     reg1: left operand                                                    */
/*     reg2: right operand                                                   */
/* ------------------------------------------------------------------------- */

    MVM_CASE_CONTIGUOUS (VM_OP1_NOT_EQUAL): {
      if(mvm_equal(vm, reg1, reg2)) {
        CODE_COVERAGE(123); // Hit
        reg1 = VM_VALUE_FALSE;
      } else {
        CODE_COVERAGE(485); // Hit
        reg1 = VM_VALUE_TRUE;
      }
      goto LBL_TAIL_PUSH_REG1;
    }

/* ------------------------------------------------------------------------- */
/*                                 VM_OP1_OBJECT_SET_1                       */
/*   Expects:                                                                */
/*     reg1: property name                                                   */
/*     reg2: value                                                           */
/* ------------------------------------------------------------------------- */

    MVM_CASE_CONTIGUOUS (VM_OP1_OBJECT_SET_1): {
      CODE_COVERAGE(124); // Hit
      reg3 = POP(); // object
      err = setProperty(vm, reg3, reg1, reg2);
      if (err != MVM_E_SUCCESS) {
        CODE_COVERAGE_UNTESTED(265); // Not hit
        goto LBL_EXIT;
      } else {
        CODE_COVERAGE(322); // Hit
      }
      goto LBL_DO_NEXT_INSTRUCTION;
    }

  } // End of VM_OP_EXTENDED_1 switch

  // All cases should jump to whatever tail they intend. Nothing should get here
  VM_ASSERT_UNREACHABLE(vm);

} // End of LBL_OP_EXTENDED_1

/* ------------------------------------------------------------------------- */
/*                              VM_OP_NUM_OP                                 */
/*   Expects:                                                                */
/*     reg1: vm_TeNumberOp                                                   */
/*     reg2: first popped operand                                            */
/* ------------------------------------------------------------------------- */
LBL_OP_NUM_OP: {
  CODE_COVERAGE(25); // Hit

  int32_t reg1I = 0;
  int32_t reg2I = 0;

  reg3 = reg1;

  // If it's a binary operator, then we pop a second operand
  if (reg3 < VM_NUM_OP_DIVIDER) {
    CODE_COVERAGE(440); // Hit
    reg1 = POP();

    if (toInt32Internal(vm, reg1, &reg1I) != MVM_E_SUCCESS) {
      CODE_COVERAGE(444); // Hit
      #if MVM_SUPPORT_FLOAT
      goto LBL_NUM_OP_FLOAT64;
      #endif // MVM_SUPPORT_FLOAT
    } else {
      CODE_COVERAGE(445); // Hit
    }
  } else {
    CODE_COVERAGE(441); // Hit
    reg1 = 0;
  }

  // Convert second operand to a int32 (or the only operand if it's a unary op)
  if (toInt32Internal(vm, reg2, &reg2I) != MVM_E_SUCCESS) {
    CODE_COVERAGE(442); // Hit
    // If we failed to convert to int32, then we need to process the operation as a float
    #if MVM_SUPPORT_FLOAT
    goto LBL_NUM_OP_FLOAT64;
    #endif // MVM_SUPPORT_FLOAT
  } else {
    CODE_COVERAGE(443); // Hit
  }

  VM_ASSERT(vm, reg3 < VM_NUM_OP_END);
  MVM_SWITCH_CONTIGUOUS (reg3, (VM_NUM_OP_END - 1)) {
    MVM_CASE_CONTIGUOUS(VM_NUM_OP_LESS_THAN): {
      CODE_COVERAGE(78); // Hit
      reg1 = reg1I < reg2I;
      goto LBL_TAIL_PUSH_REG1_BOOL;
    }
    MVM_CASE_CONTIGUOUS(VM_NUM_OP_GREATER_THAN): {
      CODE_COVERAGE(79); // Hit
      reg1 = reg1I > reg2I;
      goto LBL_TAIL_PUSH_REG1_BOOL;
    }
    MVM_CASE_CONTIGUOUS(VM_NUM_OP_LESS_EQUAL): {
      CODE_COVERAGE(80); // Hit
      reg1 = reg1I <= reg2I;
      goto LBL_TAIL_PUSH_REG1_BOOL;
    }
    MVM_CASE_CONTIGUOUS(VM_NUM_OP_GREATER_EQUAL): {
      CODE_COVERAGE(81); // Hit
      reg1 = reg1I >= reg2I;
      goto LBL_TAIL_PUSH_REG1_BOOL;
    }
    MVM_CASE_CONTIGUOUS(VM_NUM_OP_ADD_NUM): {
      CODE_COVERAGE(82); // Hit
      #if MVM_SUPPORT_FLOAT && MVM_PORT_INT32_OVERFLOW_CHECKS
        #if __has_builtin(__builtin_add_overflow)
          if (__builtin_add_overflow(reg1I, reg2I, &reg1I)) {
            goto LBL_NUM_OP_FLOAT64;
          }
        #else // No builtin overflow
          int32_t result = reg1I + reg2I;
          // Check overflow https://blog.regehr.org/archives/1139
          if (((reg1I ^ result) & (reg2I ^ result)) < 0) goto LBL_NUM_OP_FLOAT64;
          reg1I = result;
        #endif // No builtin overflow
      #else // No overflow checks
        reg1I = reg1I + reg2I;
      #endif
      break;
    }
    MVM_CASE_CONTIGUOUS(VM_NUM_OP_SUBTRACT): {
      CODE_COVERAGE(83); // Hit
      #if MVM_SUPPORT_FLOAT && MVM_PORT_INT32_OVERFLOW_CHECKS
        #if __has_builtin(__builtin_sub_overflow)
          if (__builtin_sub_overflow(reg1I, reg2I, &reg1I)) {
            goto LBL_NUM_OP_FLOAT64;
          }
        #else // No builtin overflow
          reg2I = -reg2I;
          int32_t result = reg1I + reg2I;
          // Check overflow https://blog.regehr.org/archives/1139
          if (((reg1I ^ result) & (reg2I ^ result)) < 0) goto LBL_NUM_OP_FLOAT64;
          reg1I = result;
        #endif // No builtin overflow
      #else // No overflow checks
        reg1I = reg1I - reg2I;
      #endif
      break;
    }
    MVM_CASE_CONTIGUOUS(VM_NUM_OP_MULTIPLY): {
      CODE_COVERAGE(84); // Hit
      #if MVM_SUPPORT_FLOAT && MVM_PORT_INT32_OVERFLOW_CHECKS
        #if __has_builtin(__builtin_mul_overflow)
          if (__builtin_mul_overflow(reg1I, reg2I, &reg1I)) {
            goto LBL_NUM_OP_FLOAT64;
          }
        #else // No builtin overflow
          // There isn't really an efficient way to determine multiplied
          // overflow on embedded devices without accessing the hardware
          // status registers. The fast shortcut here is to just assume that
          // anything more than 14-bit multiplication could overflow a 32-bit
          // integer.
          if (Value_isVirtualInt14(reg1) && Value_isVirtualInt14(reg2)) {
            reg1I = reg1I * reg2I;
          } else {
            goto LBL_NUM_OP_FLOAT64;
          }
        #endif // No builtin overflow
      #else // No overflow checks
        reg1I = reg1I * reg2I;
      #endif
      break;
    }
    MVM_CASE_CONTIGUOUS(VM_NUM_OP_DIVIDE): {
      CODE_COVERAGE(85); // Hit
      #if MVM_SUPPORT_FLOAT
        // With division, we leave it up to the user to write code that
        // performs integer division instead of floating point division, so
        // this instruction is always the case where they're doing floating
        // point division.
        goto LBL_NUM_OP_FLOAT64;
      #else // !MVM_SUPPORT_FLOAT
        err = MVM_E_OPERATION_REQUIRES_FLOAT_SUPPORT;
        goto LBL_EXIT;
      #endif
    }
    MVM_CASE_CONTIGUOUS(VM_NUM_OP_DIVIDE_AND_TRUNC): {
      CODE_COVERAGE(86); // Hit
      if (reg2I == 0) {
        reg1I = 0;
        break;
      }
      reg1I = reg1I / reg2I;
      break;
    }
    MVM_CASE_CONTIGUOUS(VM_NUM_OP_REMAINDER): {
      CODE_COVERAGE(87); // Hit
      if (reg2I == 0) {
        CODE_COVERAGE(26); // Hit
        reg1 = VM_VALUE_NAN;
        goto LBL_TAIL_PUSH_REG1;
      }
      CODE_COVERAGE(90); // Hit
      reg1I = reg1I % reg2I;
      break;
    }
    MVM_CASE_CONTIGUOUS(VM_NUM_OP_POWER): {
      CODE_COVERAGE(88); // Hit
      #if MVM_SUPPORT_FLOAT
        // Maybe in future we can we implement an integer version.
        goto LBL_NUM_OP_FLOAT64;
      #else // !MVM_SUPPORT_FLOAT
        err = MVM_E_OPERATION_REQUIRES_FLOAT_SUPPORT;
        goto LBL_EXIT;
      #endif
    }
    MVM_CASE_CONTIGUOUS(VM_NUM_OP_NEGATE): {
      CODE_COVERAGE(89); // Hit
      #if MVM_SUPPORT_FLOAT && MVM_PORT_INT32_OVERFLOW_CHECKS
        // Note: Zero negates to negative zero, which is not representable as an int32
        if ((reg2I == INT32_MIN) || (reg2I == 0)) goto LBL_NUM_OP_FLOAT64;
      #endif
        reg1I = -reg2I;
      break;
    }
    MVM_CASE_CONTIGUOUS(VM_NUM_OP_UNARY_PLUS): {
      reg1I = reg2I;
      break;
    }
  } // End of switch vm_TeNumberOp for int32

  // Convert the result from a 32-bit integer
  reg1 = mvm_newInt32(vm, reg1I);
  goto LBL_TAIL_PUSH_REG1;
} // End of case LBL_OP_NUM_OP

/* ------------------------------------------------------------------------- */
/*                             LBL_OP_EXTENDED_2                             */
/*   Expects:                                                                */
/*     reg1: vm_TeOpcodeEx2                                                  */
/* ------------------------------------------------------------------------- */

LBL_OP_EXTENDED_2: {
  CODE_COVERAGE(127); // Hit
  reg3 = reg1;

  // All the ex-2 instructions have an 8-bit parameter. This is stored in
  // reg1 for consistency with 4-bit and 16-bit literal modes
  READ_PGM_1(reg1);

  // Some operations pop an operand off the stack. This goes into reg2
  if (reg3 < VM_OP2_DIVIDER_1) {
    CODE_COVERAGE(128); // Hit
    reg2 = POP();
  } else {
    CODE_COVERAGE(129); // Hit
  }

  VM_ASSERT(vm, reg3 < VM_OP2_END);
  MVM_SWITCH_CONTIGUOUS (reg3, (VM_OP2_END - 1)) {

/* ------------------------------------------------------------------------- */
/*                             VM_OP2_BRANCH_1                               */
/*   Expects:                                                                */
/*     reg1: signed 8-bit offset to branch to, encoded in 16-bit unsigned    */
/*     reg2: condition to branch on                                          */
/* ------------------------------------------------------------------------- */

    MVM_CASE_CONTIGUOUS (VM_OP2_BRANCH_1): {
      CODE_COVERAGE(130); // Hit
      SIGN_EXTEND_REG_1();
      goto LBL_BRANCH_COMMON;
    }

/* ------------------------------------------------------------------------- */
/*                             VM_OP2_STORE_ARG                              */
/*   Expects:                                                                */
/*     reg1: unsigned index of argument in which to store                    */
/*     reg2: value to store                                                  */
/* ------------------------------------------------------------------------- */

    MVM_CASE_CONTIGUOUS (VM_OP2_STORE_ARG): {
      CODE_COVERAGE_UNTESTED(131); // Not hit
      #if MVM_DONT_TRUST_BYTECODE
        // The ability to write to argument slots is intended as an optimization
        // feature to elide the parameter variable slots and instead use the
        // argument slots directly. But this only works if the optimizer can
        // prove that unprovided parameters are never written to (or that all
        // parameters are satisfied by arguments). If you don't trust the
        // optimizer, it's possible the callee attempts to write to the
        // caller-provided argument slots that don't exist.
        if (reg1 >= (uint8_t)reg->argCountAndFlags) {
          err = MVM_E_INVALID_BYTECODE;
          goto LBL_EXIT;
        }
      #endif
      reg->pArgs[reg1] = reg2;
      goto LBL_DO_NEXT_INSTRUCTION;
    }

/* ------------------------------------------------------------------------- */
/*                             VM_OP2_STORE_SCOPED_2                         */
/*   Expects:                                                                */
/*     reg1: unsigned index of global in which to store                      */
/*     reg2: value to store                                                  */
/* ------------------------------------------------------------------------- */

    MVM_CASE_CONTIGUOUS (VM_OP2_STORE_SCOPED_2): {
      CODE_COVERAGE_UNTESTED(132); // Not hit
      goto LBL_OP_STORE_SCOPED;
    }

/* ------------------------------------------------------------------------- */
/*                             VM_OP2_STORE_VAR_2                            */
/*   Expects:                                                                */
/*     reg1: unsigned index of variable in which to store, relative to SP    */
/*     reg2: value to store                                                  */
/* ------------------------------------------------------------------------- */

    MVM_CASE_CONTIGUOUS (VM_OP2_STORE_VAR_2): {
      CODE_COVERAGE_UNTESTED(133); // Not hit
      goto LBL_OP_STORE_VAR;
    }

/* ------------------------------------------------------------------------- */
/*                             VM_OP2_JUMP_1                                 */
/*   Expects:                                                                */
/*     reg1: signed 8-bit offset to branch to, encoded in 16-bit unsigned    */
/* ------------------------------------------------------------------------- */

    MVM_CASE_CONTIGUOUS (VM_OP2_JUMP_1): {
      CODE_COVERAGE(136); // Hit
      SIGN_EXTEND_REG_1();
      goto LBL_JUMP_COMMON;
    }

/* ------------------------------------------------------------------------- */
/*                             VM_OP2_CALL_HOST                              */
/*   Expects:                                                                */
/*     reg1: arg count                                                       */
/* ------------------------------------------------------------------------- */

    MVM_CASE_CONTIGUOUS (VM_OP2_CALL_HOST): {
      CODE_COVERAGE_UNTESTED(137); // Not hit
      // Put function index into reg2
      READ_PGM_1(reg2);
      // Note: reg1 is the argCount and also argCountAndFlags, because the flags
      // are all zero in this case. In particular, the target is specified as an
      // instruction literal, so `AF_PUSHED_FUNCTION` is false.
      goto LBL_CALL_HOST_COMMON;
    }

/* ------------------------------------------------------------------------- */
/*                             VM_OP2_CALL_3                                */
/*   Expects:                                                                */
/*     reg1: arg count                                                       */
/* ------------------------------------------------------------------------- */

    MVM_CASE_CONTIGUOUS (VM_OP2_CALL_3): {
      CODE_COVERAGE(142); // Hit

      reg1 /* argCountAndFlags */ |= AF_PUSHED_FUNCTION;
      reg2 /* target */ = pStackPointer[-(int16_t)(uint8_t)reg1 - 1]; // The function was pushed before the arguments
      reg3 /* scope */ = VM_VALUE_UNDEFINED;

      while (true) {
        TeTypeCode tc = deepTypeOf(vm, reg2 /* target */);
        if (tc == TC_REF_FUNCTION) {
          CODE_COVERAGE(141); // Hit
          // The following trick of assuming the function offset is just
          // `target >>= 1` is only true if the function is in ROM.
          VM_ASSERT(vm, DynamicPtr_isRomPtr(vm, reg2 /* target */));
          reg2 >>= 1;
          goto LBL_CALL_BYTECODE_FUNC;
        } else if (tc == TC_REF_HOST_FUNC) {
          CODE_COVERAGE(143); // Hit
          LongPtr lpHostFunc = DynamicPtr_decode_long(vm, reg2 /* target */);
          reg2 = READ_FIELD_2(lpHostFunc, TsHostFunc, indexInImportTable);
          goto LBL_CALL_HOST_COMMON;
        } else if (tc == TC_REF_CLOSURE) {
          CODE_COVERAGE(598); // Hit
          LongPtr lpClosure = DynamicPtr_decode_long(vm, reg2 /* target */);
          reg2 /* target */ = READ_FIELD_2(lpClosure, TsClosure, target);

          // Scope
          reg3 /* scope */ = READ_FIELD_2(lpClosure, TsClosure, scope);

          // Redirect the call to closure target
          continue;
        } else {
          CODE_COVERAGE_UNTESTED(264); // Not hit
          // Other value types are not callable
          err = MVM_E_TYPE_ERROR_TARGET_IS_NOT_CALLABLE;
          goto LBL_EXIT;
        }
      }
    }


/* ------------------------------------------------------------------------- */
/*                             VM_OP2_CALL_6                              */
/*   Expects:                                                                */
/*     reg1: index into shortcall table                                      */
/* ------------------------------------------------------------------------- */

    MVM_CASE_CONTIGUOUS (VM_OP2_CALL_6): {
      CODE_COVERAGE_UNTESTED(145); // Not hit
      goto LBL_OP_CALL_1;
    }

/* ------------------------------------------------------------------------- */
/*                             VM_OP2_LOAD_SCOPED_2                          */
/*   Expects:                                                                */
/*     reg1: unsigned closure scoped variable index                          */
/* ------------------------------------------------------------------------- */

    MVM_CASE_CONTIGUOUS (VM_OP2_LOAD_SCOPED_2): {
      CODE_COVERAGE_UNTESTED(146); // Not hit
      goto LBL_OP_LOAD_SCOPED;
    }

/* ------------------------------------------------------------------------- */
/*                              VM_OP2_LOAD_VAR_2                           */
/*   Expects:                                                                */
/*     reg1: unsigned variable index relative to stack pointer               */
/* ------------------------------------------------------------------------- */

    MVM_CASE_CONTIGUOUS (VM_OP2_LOAD_VAR_2): {
      CODE_COVERAGE_UNTESTED(147); // Not hit
      goto LBL_OP_LOAD_VAR;
    }

/* ------------------------------------------------------------------------- */
/*                              VM_OP2_LOAD_ARG_2                           */
/*   Expects:                                                                */
/*     reg1: unsigned variable index relative to stack pointer               */
/* ------------------------------------------------------------------------- */

    MVM_CASE_CONTIGUOUS (VM_OP2_LOAD_ARG_2): {
      CODE_COVERAGE_UNTESTED(148); // Not hit
      VM_NOT_IMPLEMENTED(vm);
      goto LBL_DO_NEXT_INSTRUCTION;
    }

/* ------------------------------------------------------------------------- */
/*                              VM_OP2_RETURN_ERROR                         */
/*   Expects:                                                                */
/*     reg1: mvm_TeError                                                     */
/* ------------------------------------------------------------------------- */

    MVM_CASE_CONTIGUOUS (VM_OP2_RETURN_ERROR): {
      CODE_COVERAGE_ERROR_PATH(149); // Not hit
      err = (TeError)reg1;
      goto LBL_EXIT;
    }

/* ------------------------------------------------------------------------- */
/*                              VM_OP2_ARRAY_NEW                             */
/*   reg1: Array capacity                                                    */
/* ------------------------------------------------------------------------- */

    MVM_CASE_CONTIGUOUS (VM_OP2_ARRAY_NEW): {
      CODE_COVERAGE(100); // Hit

      // Allocation size excluding header
      uint16_t capacity = reg1;

      TABLE_COVERAGE(capacity ? 1 : 0, 2, 371); // Hit 2/2
      TsArray* arr = GC_ALLOCATE_TYPE(vm, TsArray, TC_REF_ARRAY);
      reg1 = ShortPtr_encode(vm, arr);

      arr->viLength = VirtualInt14_encode(vm, 0);
      arr->dpData = VM_VALUE_NULL;

      if (capacity) {
        uint16_t* pData = gc_allocateWithHeader(vm, capacity * 2, TC_REF_FIXED_LENGTH_ARRAY);
        arr->dpData = ShortPtr_encode(vm, pData);
        uint16_t* p = pData;
        uint16_t n = capacity;
        while (n--)
          *p++ = VM_VALUE_DELETED;
      }

      goto LBL_TAIL_PUSH_REG1;
    }

/* ------------------------------------------------------------------------- */
/*                               VM_OP1_FIXED_ARRAY_NEW_2                    */
/*   Expects:                                                                */
/*     reg1: Fixed-array length (8-bit)                                      */
/* ------------------------------------------------------------------------- */

    MVM_CASE_CONTIGUOUS (VM_OP2_FIXED_ARRAY_NEW_2): {
      CODE_COVERAGE_UNTESTED(135); // Not hit
      goto LBL_FIXED_ARRAY_NEW;
    }

  } // End of vm_TeOpcodeEx2 switch

  // All cases should jump to whatever tail they intend. Nothing should get here
  VM_ASSERT_UNREACHABLE(vm);

} // End of LBL_OP_EXTENDED_2


/* ------------------------------------------------------------------------- */
/*                             LBL_FIXED_ARRAY_NEW                           */
/*   Expects:                                                                */
/*     reg1: length of fixed-array to create                                 */
/* ------------------------------------------------------------------------- */

LBL_FIXED_ARRAY_NEW: {
  uint16_t* arr = gc_allocateWithHeader(vm, reg1 * 2, TC_REF_FIXED_LENGTH_ARRAY);
  uint16_t* p = arr;
  // Note: when reading a DELETED value from the array, it will read as
  // `undefined`. When fixed-length arrays are used to hold closure values, the
  // `DELETED` value can be used to represent the TDZ.
  while (reg1--)
    *p++ = VM_VALUE_DELETED;
  reg1 = ShortPtr_encode(vm, arr);
  goto LBL_TAIL_PUSH_REG1;
}

/* ------------------------------------------------------------------------- */
/*                             LBL_OP_EXTENDED_3                             */
/*   Expects:                                                                */
/*     reg1: vm_TeOpcodeEx3                                                  */
/* ------------------------------------------------------------------------- */

LBL_OP_EXTENDED_3: {
  CODE_COVERAGE(150); // Hit
  reg3 = reg1;

  // Most Ex-3 instructions have a 16-bit parameter
  if (reg3 >= VM_OP3_DIVIDER_1) {
    CODE_COVERAGE(603); // Hit
    READ_PGM_2(reg1);
  } else {
    CODE_COVERAGE(606); // Hit
  }

  if (reg3 >= VM_OP3_DIVIDER_2) {
    CODE_COVERAGE(151); // Hit
    reg2 = POP();
  } else {
    CODE_COVERAGE(152); // Hit
  }

  VM_ASSERT(vm, reg3 < VM_OP3_END);
  MVM_SWITCH_CONTIGUOUS (reg3, (VM_OP3_END - 1)) {

/* ------------------------------------------------------------------------- */
/*                             VM_OP3_POP_N                                  */
/*   Expects:                                                                */
/*     Nothing                                                               */
/* ------------------------------------------------------------------------- */

    MVM_CASE_CONTIGUOUS (VM_OP3_POP_N): {
      CODE_COVERAGE(602); // Hit
      READ_PGM_1(reg1);
      while (reg1--)
        (void)POP();
      goto LBL_DO_NEXT_INSTRUCTION;
    }

/* ------------------------------------------------------------------------- */
/*                             VM_OP3_JUMP_2                                 */
/*   Expects:                                                                */
/*     reg1: signed offset                                                   */
/* ------------------------------------------------------------------------- */

    MVM_CASE_CONTIGUOUS (VM_OP3_JUMP_2): {
      CODE_COVERAGE(153); // Hit
      goto LBL_JUMP_COMMON;
    }

/* ------------------------------------------------------------------------- */
/*                             VM_OP3_LOAD_LITERAL                           */
/*   Expects:                                                                */
/*     reg1: literal value                                                   */
/* ------------------------------------------------------------------------- */

    MVM_CASE_CONTIGUOUS (VM_OP3_LOAD_LITERAL): {
      CODE_COVERAGE(154); // Hit
      goto LBL_TAIL_PUSH_REG1;
    }

/* ------------------------------------------------------------------------- */
/*                             VM_OP3_LOAD_GLOBAL_3                          */
/*   Expects:                                                                */
/*     reg1: global variable index                                           */
/* ------------------------------------------------------------------------- */

    MVM_CASE_CONTIGUOUS (VM_OP3_LOAD_GLOBAL_3): {
      CODE_COVERAGE(155); // Hit
      reg1 = globals[reg1];
      goto LBL_TAIL_PUSH_REG1;
    }

/* ------------------------------------------------------------------------- */
/*                             VM_OP3_LOAD_SCOPED_3                          */
/*   Expects:                                                                */
/*     reg1: scoped variable index                                           */
/* ------------------------------------------------------------------------- */

    MVM_CASE_CONTIGUOUS (VM_OP3_LOAD_SCOPED_3): {
      CODE_COVERAGE_UNTESTED(600); // Not hit
      goto LBL_OP_LOAD_SCOPED;
    }

/* ------------------------------------------------------------------------- */
/*                             VM_OP3_BRANCH_2                               */
/*   Expects:                                                                */
/*     reg1: signed offset                                                   */
/*     reg2: condition                                                       */
/* ------------------------------------------------------------------------- */

    MVM_CASE_CONTIGUOUS (VM_OP3_BRANCH_2): {
      CODE_COVERAGE(156); // Hit
      goto LBL_BRANCH_COMMON;
    }

/* ------------------------------------------------------------------------- */
/*                             VM_OP3_STORE_GLOBAL_3                         */
/*   Expects:                                                                */
/*     reg1: global variable index                                           */
/*     reg2: value to store                                                  */
/* ------------------------------------------------------------------------- */

    MVM_CASE_CONTIGUOUS (VM_OP3_STORE_GLOBAL_3): {
      CODE_COVERAGE(157); // Hit
      globals[reg1] = reg2;
      goto LBL_DO_NEXT_INSTRUCTION;
    }

/* ------------------------------------------------------------------------- */
/*                             VM_OP3_STORE_SCOPED_3                         */
/*   Expects:                                                                */
/*     reg1: scoped variable index                                           */
/*     reg2: value to store                                                  */
/* ------------------------------------------------------------------------- */

    MVM_CASE_CONTIGUOUS (VM_OP3_STORE_SCOPED_3): {
      CODE_COVERAGE_UNTESTED(601); // Not hit
      goto LBL_OP_STORE_SCOPED;
    }

/* ------------------------------------------------------------------------- */
/*                             VM_OP3_OBJECT_GET_2                           */
/*   Expects:                                                                */
/*     reg1: property key value                                              */
/*     reg2: object value                                                    */
/* ------------------------------------------------------------------------- */

    MVM_CASE_CONTIGUOUS (VM_OP3_OBJECT_GET_2): {
      CODE_COVERAGE_UNTESTED(158); // Not hit
      VM_NOT_IMPLEMENTED(vm);
      goto LBL_DO_NEXT_INSTRUCTION;
    }

/* ------------------------------------------------------------------------- */
/*                             VM_OP3_OBJECT_SET_2                           */
/*   Expects:                                                                */
/*     reg1: property key value                                              */
/*     reg2: value                                                           */
/* ------------------------------------------------------------------------- */

    MVM_CASE_CONTIGUOUS (VM_OP3_OBJECT_SET_2): {
      CODE_COVERAGE_UNTESTED(159); // Not hit
      VM_NOT_IMPLEMENTED(vm);
      goto LBL_DO_NEXT_INSTRUCTION;
    }

  } // End of vm_TeOpcodeEx3 switch
  // All cases should jump to whatever tail they intend. Nothing should get here
  VM_ASSERT_UNREACHABLE(vm);
} // End of LBL_OP_EXTENDED_3

/* ------------------------------------------------------------------------- */
/*                             LBL_BRANCH_COMMON                             */
/*   Expects:                                                                */
/*     reg1: signed 16-bit amount to jump by if the condition is truthy      */
/*     reg2: condition to branch on                                          */
/* ------------------------------------------------------------------------- */
LBL_BRANCH_COMMON: {
  CODE_COVERAGE(160); // Hit
  if (mvm_toBool(vm, reg2)) {
    lpProgramCounter = LongPtr_add(lpProgramCounter, (int16_t)reg1);
  }
  goto LBL_DO_NEXT_INSTRUCTION;
}

/* ------------------------------------------------------------------------- */
/*                             LBL_JUMP_COMMON                               */
/*   Expects:                                                                */
/*     reg1: signed 16-bit amount to jump by                                 */
/* ------------------------------------------------------------------------- */
LBL_JUMP_COMMON: {
  CODE_COVERAGE(161); // Hit
  lpProgramCounter = LongPtr_add(lpProgramCounter, (int16_t)reg1);
  goto LBL_DO_NEXT_INSTRUCTION;
}

/* ------------------------------------------------------------------------- */
/*                          LBL_CALL_HOST_COMMON                             */
/*   Expects:                                                                */
/*     reg1: argCountAndFlags                                                */
/*     reg2: index in import table                                           */
/* ------------------------------------------------------------------------- */
LBL_CALL_HOST_COMMON: {
  CODE_COVERAGE(162); // Hit

  uint8_t argCount = (uint8_t)reg1;

  // Note: the interface with the host doesn't include the `this` pointer as the
  // first argument, so `args` points to the *next* argument.
  argCount--;
  Value* args = pStackPointer - argCount;

  /*
  Note: Microvium is reentrant, meaning that the host function can in turn call
  back into the VM. I opted to have `vm_setupCallFromExternal` not persist any
  state, because most of the time, it's dealing with just a fresh register bank.
  Instead, I've decided that any trashable state for the current activation is
  saved when we *leave* the VM when calling the host.

  Some of the state of the current activation is already "safe" in the sense
  that it's been cached to C variables (see `CACHE_REGISTERS`). It's only the
  ones accessed directly from the shared VM state (`vm->stack->reg`) that need
  to be saved.

  */

  // Save the caller state
  /* pFrameBase is already safe */
  /* pStackPointer is already safe */
  /* lpProgramCounter is already safe */;
  PUSH(reg->argCountAndFlags);
  PUSH(reg->scope);

  #if (MVM_SAFE_MODE)
  // Since the host could trash these registers (indirectly, through
  // reentrancy), I'm going to zero them out to help catch bugs during testing.
  memset(reg, 0, sizeof *reg);
  #endif

  VM_ASSERT(vm, reg2 < vm_getResolvedImportCount(vm));
  mvm_TfHostFunction hostFunction = vm_getResolvedImports(vm)[reg2];
  Value result = VM_VALUE_UNDEFINED;

  sanitizeArgs(vm, args, argCount);

  LongPtr lpImportTable = getBytecodeSection(vm, BCS_IMPORT_TABLE, NULL);
  LongPtr lpImportTableEntry = LongPtr_add(lpImportTable, reg2 * sizeof (vm_TsImportTableEntry));
  mvm_HostFunctionID hostFunctionID = LongPtr_read2_aligned(lpImportTableEntry);

  // Note: I'm not calling `FLUSH_REGISTER_CACHE` here, even though control is
  // leaving the `run` function. One reason is that control is _also_ leaving
  // the current function activation, and the local registers states have no use
  // to the callee. The other reason is that it's "safer" and cheaper to keep
  // the activation state local, rather than flushing it to the shared space
  // `vm->stack->reg` where it could be trashed indirectly by the callee (see
  // the earlier comment in this block).
  //
  // The only the exception to this is the stack pointer, which is obviously
  // shared between the caller and callee
  reg->pStackPointer = pStackPointer;
  reg->pFrameBase = pStackPointer; // New frame base for context of the call
  err = hostFunction(vm, hostFunctionID, &result, args, argCount);
  if (err != MVM_E_SUCCESS) goto LBL_EXIT;
  pStackPointer = reg->pStackPointer;

  // Restore caller state
  reg->scope = POP();
  reg->argCountAndFlags = POP();

  // Pop arguments
  pStackPointer -= (uint8_t)reg1;

  // Pop function pointer
  if (reg1 & AF_PUSHED_FUNCTION) {
    CODE_COVERAGE(611); // Hit
    (void)POP();
  } else {
    CODE_COVERAGE_UNTESTED(612); // Not hit
  }

  // Recompute the args register
  uint16_t* pArgs = pFrameBase - (uint8_t)reg->argCountAndFlags;
  if (!(reg->argCountAndFlags & AF_CALLED_FROM_EXTERNAL)) {
    CODE_COVERAGE(615); // Hit
    // Jump over the 4 words of frame header registers
    pArgs -= 4;
  } else {
    CODE_COVERAGE(617); // Hit
  }
  reg->pArgs = pArgs;

  PUSH(result);
  goto LBL_DO_NEXT_INSTRUCTION;
} // End of LBL_CALL_HOST_COMMON

/* ------------------------------------------------------------------------- */
/*                         LBL_CALL_BYTECODE_FUNC                            */
/*                                                                           */
/*   Calls a bytecode function                                               */
/*                                                                           */
/*   Expects:                                                                */
/*     reg1: new argCountAndFlags                                            */
/*     reg2: offset of target function in bytecode                           */
/*     reg3: scope, if reg1 & AF_SCOPE, else unused                          */
/* ------------------------------------------------------------------------- */
LBL_CALL_BYTECODE_FUNC: {
  CODE_COVERAGE(163); // Hit

  LongPtr lpBytecode = vm->lpBytecode;
  uint16_t programCounterToReturnTo = (uint16_t)LongPtr_sub(lpProgramCounter, lpBytecode);
  lpProgramCounter = LongPtr_add(lpBytecode, reg2);

  uint8_t maxStackDepth;
  READ_PGM_1(maxStackDepth);
  uint16_t* maxRequiredStack = pStackPointer + ((intptr_t)maxStackDepth + VM_MAX_FRAME_SAVE_SIZE_WORDS);
  if (maxRequiredStack > getTopOfStackSpace(vm->stack)) {
    // It would be reasonably easy to allocate more stack here in future
    err = MVM_E_STACK_OVERFLOW;
    goto LBL_EXIT;
  }

  // Stack high-water mark
  uint16_t maxStackHeightBytes = (uint8_t*)maxRequiredStack - (uint8_t*)getBottomOfStack(vm->stack);
  if (maxStackHeightBytes > vm->stackHighWaterMark)
    vm->stackHighWaterMark = maxStackHeightBytes;

  uint16_t* newPArgs = pStackPointer - (uint8_t)reg1;

  // Save caller state
  vm_TeActivationFlags flags = (vm_TeActivationFlags)reg->argCountAndFlags;
  PUSH(reg->scope);
  PUSH((uint16_t)(pFrameBase - getBottomOfStack(vm->stack)));
  PUSH(reg->argCountAndFlags);
  PUSH(programCounterToReturnTo);

  // Set up new frame
  pFrameBase = pStackPointer;
  reg->argCountAndFlags = reg1;
  reg->scope = reg3;
  reg->pArgs = newPArgs;

  goto LBL_DO_NEXT_INSTRUCTION;
} // End of LBL_CALL_BYTECODE_FUNC

/* ------------------------------------------------------------------------- */
/*                             LBL_NUM_OP_FLOAT64                            */
/*   Expects:                                                                */
/*     reg1: left operand (second pop), or zero for unary ops                */
/*     reg2: right operand (first pop), or single operand for unary ops      */
/*     reg3: vm_TeNumberOp                                                   */
/* ------------------------------------------------------------------------- */
#if MVM_SUPPORT_FLOAT
LBL_NUM_OP_FLOAT64: {
  CODE_COVERAGE_UNIMPLEMENTED(447); // Hit

  MVM_FLOAT64 reg1F;
  if (reg1) reg1F = mvm_toFloat64(vm, reg1);
  MVM_FLOAT64 reg2F = mvm_toFloat64(vm, reg2);

  VM_ASSERT(vm, reg3 < VM_NUM_OP_END);
  MVM_SWITCH_CONTIGUOUS (reg3, (VM_NUM_OP_END - 1)) {
    MVM_CASE_CONTIGUOUS(VM_NUM_OP_LESS_THAN): {
      CODE_COVERAGE(449); // Hit
      reg1 = reg1F < reg2F;
      goto LBL_TAIL_PUSH_REG1_BOOL;
    }
    MVM_CASE_CONTIGUOUS(VM_NUM_OP_GREATER_THAN): {
      CODE_COVERAGE(450); // Hit
      reg1 = reg1F > reg2F;
      goto LBL_TAIL_PUSH_REG1_BOOL;
    }
    MVM_CASE_CONTIGUOUS(VM_NUM_OP_LESS_EQUAL): {
      CODE_COVERAGE(451); // Hit
      reg1 = reg1F <= reg2F;
      goto LBL_TAIL_PUSH_REG1_BOOL;
    }
    MVM_CASE_CONTIGUOUS(VM_NUM_OP_GREATER_EQUAL): {
      CODE_COVERAGE(452); // Hit
      reg1 = reg1F >= reg2F;
      goto LBL_TAIL_PUSH_REG1_BOOL;
    }
    MVM_CASE_CONTIGUOUS(VM_NUM_OP_ADD_NUM): {
      CODE_COVERAGE(453); // Hit
      reg1F = reg1F + reg2F;
      break;
    }
    MVM_CASE_CONTIGUOUS(VM_NUM_OP_SUBTRACT): {
      CODE_COVERAGE(454); // Hit
      reg1F = reg1F - reg2F;
      break;
    }
    MVM_CASE_CONTIGUOUS(VM_NUM_OP_MULTIPLY): {
      CODE_COVERAGE(455); // Hit
      reg1F = reg1F * reg2F;
      break;
    }
    MVM_CASE_CONTIGUOUS(VM_NUM_OP_DIVIDE): {
      CODE_COVERAGE(456); // Hit
      reg1F = reg1F / reg2F;
      break;
    }
    MVM_CASE_CONTIGUOUS(VM_NUM_OP_DIVIDE_AND_TRUNC): {
      CODE_COVERAGE(457); // Hit
      reg1F = mvm_float64ToInt32((reg1F / reg2F));
      break;
    }
    MVM_CASE_CONTIGUOUS(VM_NUM_OP_REMAINDER): {
      CODE_COVERAGE(458); // Hit
      reg1F = fmod(reg1F, reg2F);
      break;
    }
    MVM_CASE_CONTIGUOUS(VM_NUM_OP_POWER): {
      CODE_COVERAGE(459); // Hit
      if (!isfinite(reg2F) && ((reg1F == 1.0) || (reg1F == -1.0))) {
        reg1 = VM_VALUE_NAN;
        goto LBL_TAIL_PUSH_REG1;
      }
      reg1F = pow(reg1F, reg2F);
      break;
    }
    MVM_CASE_CONTIGUOUS(VM_NUM_OP_NEGATE): {
      CODE_COVERAGE(460); // Hit
      reg1F = -reg2F;
      break;
    }
    MVM_CASE_CONTIGUOUS(VM_NUM_OP_UNARY_PLUS): {
      CODE_COVERAGE(461); // Hit
      reg1F = reg2F;
      break;
    }
  } // End of switch vm_TeNumberOp for float64

  // Convert the result from a float
  reg1 = mvm_newNumber(vm, reg1F);
  goto LBL_TAIL_PUSH_REG1;
} // End of LBL_NUM_OP_FLOAT64
#endif // MVM_SUPPORT_FLOAT

LBL_TAIL_PUSH_REG1_BOOL:
  CODE_COVERAGE(489); // Hit
  reg1 = reg1 ? VM_VALUE_TRUE : VM_VALUE_FALSE;
  goto LBL_TAIL_PUSH_REG1;

LBL_TAIL_PUSH_REG1:
  CODE_COVERAGE(164); // Hit
  PUSH(reg1);
  goto LBL_DO_NEXT_INSTRUCTION;

LBL_EXIT:
  CODE_COVERAGE(165); // Hit
  FLUSH_REGISTER_CACHE();
  return err;
} // End of vm_run


void mvm_free(VM* vm) {
  CODE_COVERAGE_UNTESTED(166); // Not hit
  gc_freeGCMemory(vm);
  VM_EXEC_SAFE_MODE(memset(vm, 0, sizeof(*vm)));
  free(vm);
}

/**
 * @param sizeBytes Size in bytes of the allocation, *excluding* the header
 * @param typeCode The type code to insert into the header
 */
static void* gc_allocateWithHeader(VM* vm, uint16_t sizeBytes, TeTypeCode typeCode) {
  uint16_t* p;
  uint16_t* end;

  CODE_COVERAGE(184); // Hit
  TsBucket* pBucket;
  const uint16_t sizeIncludingHeader = (sizeBytes + 3) & 0xFFFE;
  // + 2 bytes header, round up to 2-byte boundary
  VM_ASSERT(vm, (sizeIncludingHeader & 1) == 0);

  // Minimum allocation size is 4 bytes, because that's the size of a
  // tombstone. Note that nothing in code will attempt to allocate less,
  // since even a 1-char string (+null terminator) is a 4-byte allocation.
  VM_ASSERT(vm, sizeIncludingHeader >= 4);

RETRY:
  pBucket = vm->pLastBucket;
  if (!pBucket) {
    CODE_COVERAGE_UNTESTED(185); // Not hit
    goto GROW_HEAP_AND_RETRY;
  }
  p = pBucket->pEndOfUsedSpace;
  end = (uint16_t*)((intptr_t)p + sizeIncludingHeader);
  if (end > vm->pLastBucketEndCapacity) {
    CODE_COVERAGE(186); // Hit
    goto GROW_HEAP_AND_RETRY;
  }
  pBucket->pEndOfUsedSpace = end;

  // Write header
  *p++ = makeHeaderWord(vm, typeCode, sizeBytes);

  return p;

GROW_HEAP_AND_RETRY:
  CODE_COVERAGE(187); // Hit
  gc_createNextBucket(vm, MVM_ALLOCATION_BUCKET_SIZE, sizeIncludingHeader);
  goto RETRY;
}

// Slow fallback for gc_allocateWithConstantHeader
static void* gc_allocateWithConstantHeaderSlow(VM* vm, uint16_t header) {
  CODE_COVERAGE(188); // Hit
  uint16_t size = vm_getAllocationSizeExcludingHeaderFromHeaderWord(header);
  TeTypeCode tc = vm_getTypeCodeFromHeaderWord(header);
  return gc_allocateWithHeader(vm, size, tc);
}

/*
 * This function is like gc_allocateWithHeader except that it's optimized for
 * situations where:
 *
 *   1. The header can be precomputed to a C constant, rather than assembling it
 *      from the size and type
 *   2. The size is known to be a multiple of 2 and at least 2 bytes
 *
 * This is more efficient in some cases because it has fewer checks and
 * preprocessing to do. This function can probably be inlined in some cases.
 *
 * Note: the size is passed separately rather than computed from the header
 * because this function is optimized for cases where the size is known at
 * compile time (and even better if this function is inlined).
 */
static inline void* gc_allocateWithConstantHeader(VM* vm, uint16_t header, uint16_t sizeIncludingHeader) {
  uint16_t* p;
  uint16_t* end;

  CODE_COVERAGE(189); // Hit
  VM_ASSERT(vm, sizeIncludingHeader % 2 == 0);
  VM_ASSERT(vm, sizeIncludingHeader >= 4);
  VM_ASSERT(vm, vm_getAllocationSizeExcludingHeaderFromHeaderWord(header) == sizeIncludingHeader - 2);

  TsBucket* pBucket = vm->pLastBucket;
  if (!pBucket) {
    CODE_COVERAGE_UNTESTED(190); // Not hit
    goto SLOW;
  }
  p = pBucket->pEndOfUsedSpace;
  end = (uint16_t*)((intptr_t)p + sizeIncludingHeader);
  if (end > vm->pLastBucketEndCapacity) {
    CODE_COVERAGE(191); // Hit
    goto SLOW;
  }
  pBucket->pEndOfUsedSpace = end;
  *p++ = header;
  return p;

SLOW:
  CODE_COVERAGE(192); // Hit
  return gc_allocateWithConstantHeaderSlow(vm, header);
}

// Looks for a variable in the closure scope chain, bottoming out in the pool of
// globals. It's plausible that scope records be stored in ROM in some optimized
// cases, so this returns a long pointer.
static LongPtr vm_findScopedVariable(VM* vm, uint16_t varIndex) {
  /*
    Closure scopes are arrays, with the first slot in the array being a
    reference to the outer scope
   */
  Value scope = vm->stack->reg.scope;
  while (scope != VM_VALUE_UNDEFINED)
  {
    LongPtr lpArr = DynamicPtr_decode_long(vm, scope);
    uint16_t headerWord = readAllocationHeaderWord_long(lpArr);
    VM_ASSERT(vm, vm_getTypeCodeFromHeaderWord(headerWord) == TC_REF_FIXED_LENGTH_ARRAY);
    uint16_t arrayLength = vm_getAllocationSizeExcludingHeaderFromHeaderWord(headerWord) / 2;
    // Each scope has 1 slot at the beginning reserved for the link to the parent/outer scope
    uint16_t varCount = arrayLength - 1;

    if (varIndex < varCount) {
      uint16_t arrayIndex = varIndex + 1;
      return LongPtr_add(lpArr, arrayIndex * 2);
    } else {
      varIndex -= varCount;
      // The first slot of each scope is the link to its parent
      VM_ASSERT(vm, arrayLength >= 1);
      scope = LongPtr_read2(lpArr);
    }
  }

  // Otherwise, the variable is a global
  VM_BYTECODE_ASSERT(vm, varIndex < getSectionSize(vm, BCS_GLOBALS) / 2);
  Value* pGlobalVar = &vm->globals[varIndex];

  return LongPtr_new(pGlobalVar);
}

static inline void* getBucketDataBegin(TsBucket* bucket) {
  CODE_COVERAGE(193); // Hit
  return (void*)(bucket + 1);
}

/** The used heap size, excluding spare capacity in the last block, but
 * including any uncollected garbage. */
static uint16_t getHeapSize(VM* vm) {
  TsBucket* lastBucket = vm->pLastBucket;
  if (lastBucket) {
    CODE_COVERAGE(194); // Hit
    return getBucketOffsetEnd(lastBucket);
  } else {
    CODE_COVERAGE(195); // Hit
    return 0;
  }
}

void mvm_getMemoryStats(VM* vm, mvm_TsMemoryStats* r) {
  CODE_COVERAGE_UNTESTED(627); // Hit
  VM_ASSERT(NULL, vm != NULL);
  VM_ASSERT(vm, r != NULL);

  memset(r, 0, sizeof *r);

  // Core size
  r->coreSize = sizeof(VM);
  r->fragmentCount++;

  // Import table size
  r->importTableSize = getSectionSize(vm, BCS_IMPORT_TABLE) / sizeof (vm_TsImportTableEntry) * sizeof(mvm_TfHostFunction);

  // Global variables size
  r->globalVariablesSize = getSectionSize(vm, BCS_IMPORT_TABLE);

  r->stackHighWaterMark = vm->stackHighWaterMark;

  r->virtualHeapHighWaterMark = vm->heapHighWaterMark;

  // Running Parameters
  vm_TsStack* stack = vm->stack;
  if (stack) {
    CODE_COVERAGE_UNTESTED(628); // Hit
    r->fragmentCount++;
    vm_TsRegisters* reg = &stack->reg;
    r->registersSize = sizeof *reg;
    r->stackHeight = (uint8_t*)reg->pStackPointer - (uint8_t*)getBottomOfStack(vm->stack);
    r->stackAllocatedCapacity = MVM_STACK_SIZE;
  }

  // Heap Stats
  TsBucket* pLastBucket = vm->pLastBucket;
  size_t heapOverheadSize = 0;
  if (pLastBucket) {
    CODE_COVERAGE_UNTESTED(629); // Hit
    TsBucket* b;
    for (b = pLastBucket; b; b = b->prev) {
      r->fragmentCount++;
      heapOverheadSize += sizeof (TsBucket); // Extra space for bucket header
    }
    r->virtualHeapUsed = getHeapSize(vm);
    if (r->virtualHeapUsed > r->virtualHeapHighWaterMark)
      r->virtualHeapHighWaterMark = r->virtualHeapUsed;
    r->virtualHeapAllocatedCapacity = pLastBucket->offsetStart + (uint16_t)vm->pLastBucketEndCapacity - (uint16_t)getBucketDataBegin(pLastBucket);
  }

  // Total size
  r->totalSize =
    r->coreSize +
    r->importTableSize +
    r->globalVariablesSize +
    r->registersSize +
    r->stackAllocatedCapacity +
    r->virtualHeapAllocatedCapacity +
    heapOverheadSize;
}

/**
 * Expand the VM heap by allocating a new "bucket" of memory from the host.
 *
 * @param bucketSize The ideal size of the contents of the new bucket
 * @param minBucketSize The smallest the bucketSize can be reduced and still be valid
 */
static void gc_createNextBucket(VM* vm, uint16_t bucketSize, uint16_t minBucketSize) {
  CODE_COVERAGE(7); // Hit
  uint16_t heapSize = getHeapSize(vm);

  if (bucketSize < minBucketSize) {
    CODE_COVERAGE_UNTESTED(196); // Not hit
    bucketSize = minBucketSize;
  }

  VM_ASSERT(vm, minBucketSize <= bucketSize);

  // If this tips us over the top of the heap, then we run a collection
  if (heapSize + bucketSize > MVM_MAX_HEAP_SIZE) {
    CODE_COVERAGE_UNTESTED(197); // Not hit
    mvm_runGC(vm, false);
    heapSize = getHeapSize(vm);
  }

  // Can't fit?
  if (heapSize + minBucketSize > MVM_MAX_HEAP_SIZE) {
    CODE_COVERAGE_ERROR_PATH(5); // Not hit
    MVM_FATAL_ERROR(vm, MVM_E_OUT_OF_MEMORY);
  }

  // Can fit, but only by chopping the end off the new bucket?
  if (heapSize + bucketSize > MVM_MAX_HEAP_SIZE) {
    CODE_COVERAGE_UNTESTED(6); // Not hit
    bucketSize = MVM_MAX_HEAP_SIZE - heapSize;
  }

  size_t allocSize = sizeof (TsBucket) + bucketSize;
  TsBucket* bucket = malloc(allocSize);
  if (!bucket) {
    CODE_COVERAGE_ERROR_PATH(198); // Not hit
    MVM_FATAL_ERROR(vm, MVM_E_MALLOC_FAIL);
  }
  #if MVM_SAFE_MODE
    memset(bucket, 0x7E, allocSize);
  #endif
  bucket->prev = vm->pLastBucket;
  bucket->next = NULL;
  bucket->pEndOfUsedSpace = getBucketDataBegin(bucket);

  TABLE_COVERAGE(bucket->prev ? 1 : 0, 2, 11); // Hit 2/2

  // Note: we start the next bucket at the allocation cursor, not at what we
  // previously called the end of the previous bucket
  bucket->offsetStart = heapSize;
  vm->pLastBucketEndCapacity = (uint16_t*)((intptr_t)bucket->pEndOfUsedSpace + bucketSize);
  if (vm->pLastBucket) {
    CODE_COVERAGE(199); // Hit
    vm->pLastBucket->next = bucket;
  } else {
    CODE_COVERAGE(200); // Hit
  }
  vm->pLastBucket = bucket;
}

static void gc_freeGCMemory(VM* vm) {
  CODE_COVERAGE(10); // Hit
  TABLE_COVERAGE(vm->pLastBucket ? 1 : 0, 2, 201); // Hit 1/2
  while (vm->pLastBucket) {
    CODE_COVERAGE_UNTESTED(169); // Not hit
    TsBucket* prev = vm->pLastBucket->prev;
    free(vm->pLastBucket);
    TABLE_COVERAGE(prev ? 1 : 0, 2, 202); // Not hit
    vm->pLastBucket = prev;
  }
  vm->pLastBucketEndCapacity = NULL;
}

#if MVM_INCLUDE_SNAPSHOT_CAPABILITY
/**
 * Given a pointer `ptr` into the heap, this returns the equivalent offset from
 * the start of the heap (0 meaning that `ptr` points to the beginning of the
 * heap).
 *
 * This is used in 2 places:
 *
 *   1. On a 32-bit machine, this is used to get a 16-bit equivalent encoding for ShortPtr
 *   2. On any machine, this is used in serializePtr for creating snapshots
 */
static uint16_t pointerOffsetInHeap(VM* vm, TsBucket* pLastBucket, void* ptr) {
  CODE_COVERAGE(203); // Hit
  /*
   * This algorithm iterates through the buckets in the heap backwards. Although
   * this is technically linear cost, in reality I expect that the pointer will
   * be found in the very first searched bucket almost all the time. This is
   * because the GC compacts everything into a single bucket, and because the
   * most recently bucket is also likely to be the most frequently accessed.
   *
   * See ShortPtr_decode for more description
   */
  TsBucket* bucket = pLastBucket;
  while (bucket) {
    // Note: using `<=` here because the pointer is permitted to point to the
    // end of the heap.
    if ((ptr >= (void*)bucket) && (ptr <= (void*)bucket->pEndOfUsedSpace)) {
      CODE_COVERAGE(204); // Hit
      uint16_t offsetInBucket = (uint16_t)((intptr_t)ptr - (intptr_t)getBucketDataBegin(bucket));
      VM_ASSERT(vm, offsetInBucket < 0x8000);
      uint16_t offsetInHeap = bucket->offsetStart + offsetInBucket;

      // It isn't strictly necessary that all short pointers are 2-byte aligned,
      // but it probably indicates a mistake somewhere if a short pointer is not
      // 2-byte aligned, since `Value` cannot be a `ShortPtr` unless it's 2-byte
      // aligned.
      VM_ASSERT(vm, (offsetInHeap & 1) == 0);

      VM_ASSERT(vm, offsetInHeap < getHeapSize(vm));

      return offsetInHeap;
    } else {
      CODE_COVERAGE(205); // Hit
    }

    bucket = bucket->prev;
  }

  // A failure here means we're trying to encode a pointer that doesn't map
  // to something in GC memory, which is a mistake.
  MVM_FATAL_ERROR(vm, MVM_E_UNEXPECTED);
  return 0;
}
#endif // MVM_INCLUDE_SNAPSHOT_CAPABILITY

#if MVM_NATIVE_POINTER_IS_16_BIT
  static inline void* ShortPtr_decode(VM* vm, ShortPtr ptr) {
    return (void*)ptr;
  }
  static inline ShortPtr ShortPtr_encode(VM* vm, void* ptr) {
    return (ShortPtr)ptr;
  }
  static inline ShortPtr ShortPtr_encodeInToSpace(gc_TsGCCollectionState* gc, void* ptr) {
    return (ShortPtr)ptr;
  }
#else // !MVM_NATIVE_POINTER_IS_16_BIT
  static void* ShortPtr_decode(VM* vm, ShortPtr shortPtr) {
    CODE_COVERAGE(206); // Hit

    // It isn't strictly necessary that all short pointers are 2-byte aligned,
    // but it probably indicates a mistake somewhere if a short pointer is not
    // 2-byte aligned, since `Value` cannot be a `ShortPtr` unless it's 2-byte
    // aligned. Among other things, this catches VM_VALUE_NULL.
    VM_ASSERT(vm, (shortPtr & 1) == 0);

    // The shortPtr is treated as an offset into the heap
    uint16_t offsetInHeap = shortPtr;
    VM_ASSERT(vm, offsetInHeap < getHeapSize(vm));

    /*
    Note: this is a linear search through the buckets, but a redeeming factor is
    that GC compacts the heap into a single bucket, so the number of buckets is
    small at any one time. Also, most-recently-allocated data are likely to be
    in the last bucket and accessed fastest. Also, the representation of the
    function is only needed on more powerful platforms. For 16-bit platforms,
    the implementation of ShortPtr_decode is a no-op.
    */

    TsBucket* bucket = vm->pLastBucket;
    while (true) {
      // All short pointers must map to some memory in a bucket, otherwise the pointer is corrupt
      VM_ASSERT(vm, bucket != NULL);

      if (offsetInHeap >= bucket->offsetStart) {
        CODE_COVERAGE(207); // Hit
        uint16_t offsetInBucket = offsetInHeap - bucket->offsetStart;
        void* result = (void*)((intptr_t)getBucketDataBegin(bucket) + offsetInBucket);
        return result;
      } else {
        CODE_COVERAGE(208); // Hit
      }
      bucket = bucket->prev;
    }
  }

  /**
   * Like ShortPtr_encode except conducted against an arbitrary bucket list.
   *
   * Used internally by ShortPtr_encode and ShortPtr_encodeinToSpace.
   */
  static inline ShortPtr ShortPtr_encode_generic(VM* vm, TsBucket* pLastBucket, void* ptr) {
    CODE_COVERAGE(209); // Hit
    return pointerOffsetInHeap(vm, pLastBucket, ptr);
  }

  // Encodes a pointer as pointing to a value in the current heap
  static inline ShortPtr ShortPtr_encode(VM* vm, void* ptr) {
    CODE_COVERAGE(211); // Hit
    return ShortPtr_encode_generic(vm, vm->pLastBucket, ptr);
  }

  // Encodes a pointer as pointing to a value in the _new_ heap (tospace) during
  // an ongoing garbage collection.
  static inline ShortPtr ShortPtr_encodeInToSpace(gc_TsGCCollectionState* gc, void* ptr) {
    CODE_COVERAGE(212); // Hit
    return ShortPtr_encode_generic(gc->vm, gc->lastBucket, ptr);
  }
#endif

#if MVM_SAFE_MODE // (This is only used in safe mode at the moment
static bool Value_isBytecodeMappedPtr(Value value) {
  CODE_COVERAGE(213); // Hit
  return Value_isBytecodeMappedPtrOrWellKnown(value) && (value >= VM_VALUE_WELLKNOWN_END);
}
#endif // MVM_SAFE_MODE

static LongPtr BytecodeMappedPtr_decode_long(VM* vm, BytecodeMappedPtr ptr) {
  CODE_COVERAGE(214); // Hit

  // BytecodeMappedPtr values are treated as offsets into a bytecode image
  uint16_t offsetInBytecode = ptr;

  LongPtr lpBytecode = vm->lpBytecode;
  LongPtr lpTarget = LongPtr_add(lpBytecode, offsetInBytecode);

  // A BytecodeMappedPtr can either point to ROM or via a global variable to
  // RAM. Here to discriminate the two, we're assuming the handles section comes
  // first
  VM_ASSERT(vm, BCS_ROM < BCS_GLOBALS);
  uint16_t globalsOffset = getSectionOffset(lpBytecode, BCS_GLOBALS);

  if (offsetInBytecode < globalsOffset) { // Points to ROM section?
    CODE_COVERAGE(215); // Hit
    VM_ASSERT(vm, offsetInBytecode >= getSectionOffset(lpBytecode, BCS_ROM));
    VM_ASSERT(vm, offsetInBytecode < getSectionOffset(lpBytecode, sectionAfter(vm, BCS_ROM)));
    VM_ASSERT(vm, (ptr & 1) == 0);

    // The pointer just references ROM
    return lpTarget;
  } else { // Else, must point to RAM via a global variable
    CODE_COVERAGE(216); // Hit
    VM_ASSERT(vm, offsetInBytecode >= getSectionOffset(lpBytecode, BCS_GLOBALS));
    VM_ASSERT(vm, offsetInBytecode < getSectionOffset(lpBytecode, sectionAfter(vm, BCS_GLOBALS)));
    VM_ASSERT(vm, (ptr & 1) == 0);

    // This line of code is more for ceremony, so we have a searchable reference to mvm_TsROMHandleEntry
    uint8_t globalVariableIndex = (offsetInBytecode - globalsOffset) / 2;

    Value handleValue = vm->globals[globalVariableIndex];

    // Handle values are only allowed to be pointers or NULL. I'm allowing a
    // BytecodeMappedPtr to reflect back into the bytecode space because it
    // would allow some copy-on-write scenarios.
    VM_ASSERT(vm, Value_isBytecodeMappedPtr(handleValue) ||
      Value_isShortPtr(handleValue) ||
      (handleValue == VM_VALUE_NULL));

    return DynamicPtr_decode_long(vm, handleValue);
  }
}

static LongPtr DynamicPtr_decode_long(VM* vm, DynamicPtr ptr) {
  CODE_COVERAGE(217); // Hit

  if (Value_isShortPtr(ptr))  {
    CODE_COVERAGE(218); // Hit
    return LongPtr_new(ShortPtr_decode(vm, ptr));
  }

  if (ptr == VM_VALUE_NULL) {
    CODE_COVERAGE(219); // Hit
    return LongPtr_new(NULL);
  }
  CODE_COVERAGE(242); // Hit

  VM_ASSERT(vm, !Value_isVirtualInt14(ptr));

  VM_ASSERT(vm, Value_encodesBytecodeMappedPtr(ptr));
  return BytecodeMappedPtr_decode_long(vm, ptr >> 1);
}

/*
 * Decode a DynamicPtr when the target is known to live in natively-addressable
 * memory (i.e. heap memory). If the target might be in ROM, use
 * DynamicPtr_decode_long.
 */
static void* DynamicPtr_decode_native(VM* vm, DynamicPtr ptr) {
  CODE_COVERAGE(253); // Hit
  LongPtr lp = DynamicPtr_decode_long(vm, ptr);
  void* p = LongPtr_truncate(lp);
  // Assert that the resulting native pointer is equivalent to the long pointer.
  // I.e. that we didn't lose anything in the truncation (i.e. that it doesn't
  // point to ROM).
  VM_ASSERT(vm, LongPtr_new(p) == lp);
  return p;
}

// I'm using inline wrappers around the port macros because I want to add a
// layer of type safety.
static inline LongPtr LongPtr_new(void* p) {
  CODE_COVERAGE(284); // Hit
  return MVM_LONG_PTR_NEW(p);
}
static inline void* LongPtr_truncate(LongPtr lp) {
  CODE_COVERAGE(332); // Hit
  return MVM_LONG_PTR_TRUNCATE(lp);
}
static inline LongPtr LongPtr_add(LongPtr lp, int16_t offset) {
  CODE_COVERAGE(333); // Hit
  return MVM_LONG_PTR_ADD(lp, offset);
}
static inline int16_t LongPtr_sub(LongPtr lp1, LongPtr lp2) {
  CODE_COVERAGE(334); // Hit
  return (int16_t)(MVM_LONG_PTR_SUB(lp1, lp2));
}
static inline uint8_t LongPtr_read1(LongPtr lp) {
  CODE_COVERAGE(335); // Hit
  return (uint8_t)(MVM_READ_LONG_PTR_1(lp));
}
// Read a 16-bit value from a long pointer, if the target is 16-bit aligned
static inline uint16_t LongPtr_read2_aligned(LongPtr lp) {
  CODE_COVERAGE(336); // Hit
  return (uint16_t)(MVM_READ_LONG_PTR_2(lp));
}
// Read a 16-bit value from a long pointer, if the target is not 16-bit aligned
static inline uint16_t LongPtr_read2_unaligned(LongPtr lp) {
  CODE_COVERAGE(626); // Hit
  return (uint32_t)(MVM_READ_LONG_PTR_1(lp)) |
    ((uint32_t)(MVM_READ_LONG_PTR_1((MVM_LONG_PTR_ADD(lp, 1)))) << 8);
}
static inline uint32_t LongPtr_read4(LongPtr lp) {
  // We don't often read 4 bytes, since the word size for microvium is 2 bytes.
  // When we do need to, I think it's safer to just read it as 2 separate words
  // since we don't know for sure that we're not executing on a 32 bit machine
  // that can't do unaligned access. All memory in microvium is at least 16-bit
  // aligned, with the exception of bytecode instructions, but those do not
  // contain 32-bit literals.
  CODE_COVERAGE(337); // Hit
  return (uint32_t)(MVM_READ_LONG_PTR_2(lp)) |
    ((uint32_t)(MVM_READ_LONG_PTR_2((MVM_LONG_PTR_ADD(lp, 2)))) << 16);
}

static uint16_t getBucketOffsetEnd(TsBucket* bucket) {
  CODE_COVERAGE(338); // Hit
  return bucket->offsetStart + (uint16_t)bucket->pEndOfUsedSpace - (uint16_t)getBucketDataBegin(bucket);
}

static uint16_t gc_getHeapSize(gc_TsGCCollectionState* gc) {
  CODE_COVERAGE(351); // Hit
  TsBucket* pLastBucket = gc->lastBucket;
  if (pLastBucket) {
    CODE_COVERAGE(352); // Hit
    return getBucketOffsetEnd(pLastBucket);
  } else {
    CODE_COVERAGE(355); // Hit
    return 0;
  }
}

static void gc_newBucket(gc_TsGCCollectionState* gc, uint16_t newSpaceSize, uint16_t minNewSpaceSize) {
  CODE_COVERAGE(356); // Hit
  uint16_t heapSize = gc_getHeapSize(gc);

  if (newSpaceSize < minNewSpaceSize) {
    CODE_COVERAGE_UNTESTED(357); // Not hit
    newSpaceSize = minNewSpaceSize;
  } else {
    CODE_COVERAGE(358); // Hit
  }

  // Since this is during a GC, it should be impossible for us to need more heap
  // than is allowed, since the original heap should never have exceeded the
  // MVM_MAX_HEAP_SIZE.
  VM_ASSERT(vm, heapSize + minNewSpaceSize <= MVM_MAX_HEAP_SIZE);

  // Can fit, but only by chopping the end off the new bucket?
  if (heapSize + newSpaceSize > MVM_MAX_HEAP_SIZE) {
    CODE_COVERAGE_UNTESTED(8); // Not hit
    newSpaceSize = MVM_MAX_HEAP_SIZE - heapSize;
  } else {
    CODE_COVERAGE(360); // Hit
  }

  TsBucket* pBucket = (TsBucket*)malloc(sizeof (TsBucket) + newSpaceSize);
  if (!pBucket) {
    CODE_COVERAGE_ERROR_PATH(376); // Not hit
    MVM_FATAL_ERROR(vm, MVM_E_MALLOC_FAIL);
    return;
  }
  pBucket->next = NULL;
  uint16_t* pDataInBucket = (uint16_t*)(pBucket + 1);
  if (((intptr_t)pDataInBucket) & 1) {
    CODE_COVERAGE_ERROR_PATH(377); // Not hit
    MVM_FATAL_ERROR(vm, MVM_E_MALLOC_MUST_RETURN_POINTER_TO_EVEN_BOUNDARY);
    return;
  }
  pBucket->offsetStart = heapSize;
  pBucket->prev = gc->lastBucket;
  pBucket->pEndOfUsedSpace = getBucketDataBegin(pBucket);
  if (!gc->firstBucket) {
    CODE_COVERAGE(392); // Hit
    gc->firstBucket = pBucket;
  } else {
    CODE_COVERAGE(393); // Hit
  }
  if (gc->lastBucket) {
    CODE_COVERAGE(394); // Hit
    gc->lastBucket->next = pBucket;
  } else {
    CODE_COVERAGE(395); // Hit
  }
  gc->lastBucket = pBucket;
  gc->lastBucketEndCapacity = (uint16_t*)((intptr_t)pDataInBucket + newSpaceSize);
}

static void gc_processValue(gc_TsGCCollectionState* gc, Value* pValue) {
  CODE_COVERAGE(407); // Hit
  uint16_t* writePtr;

  const Value value = *pValue;

  // Note: only short pointer values are allowed to point to GC memory,
  // and we only need to follow references that go to GC memory.
  if (!Value_isShortPtr(value)) {
    CODE_COVERAGE(446); // Hit
    return;
  } else {
    CODE_COVERAGE(463); // Hit
  }
  const Value spSrc = value;


  VM* const vm = gc->vm;

  uint16_t* const pSrc = (uint16_t*)ShortPtr_decode(vm, spSrc);
  // ShortPtr is defined as not encoding null
  VM_ASSERT(vm, pSrc != NULL);

  const uint16_t headerWord = pSrc[-1];

  // If there's a tombstone, then we've already collected this allocation
  if (headerWord == TOMBSTONE_HEADER) {
    CODE_COVERAGE_UNTESTED(464); // Not hit
    *pValue = pSrc[0];
    return;
  } else {
    CODE_COVERAGE(465); // Hit
  }
  // Otherwise, we need to move the allocation

LBL_MOVE_ALLOCATION:
  // Note: the variables before this point are `const` because an allocation
  // movement can be aborted half way and tried again (in particular, see the
  // property list compaction). It's only right at the end of this function
  // where the writePtr is "committed" to the gc structure.

  VM_ASSERT(vm, gc->lastBucket != NULL);
  writePtr = gc->lastBucket->pEndOfUsedSpace;
  uint16_t size = vm_getAllocationSizeExcludingHeaderFromHeaderWord(headerWord);
  uint16_t words = (size + 3) / 2; // Rounded up, including header

  // Check we have space
  if (writePtr + words > gc->lastBucketEndCapacity) {
    CODE_COVERAGE(466); // Hit
    uint16_t minRequiredSpace = words * 2;
    gc_newBucket(gc, MVM_ALLOCATION_BUCKET_SIZE, minRequiredSpace);

    goto LBL_MOVE_ALLOCATION;
  } else {
    CODE_COVERAGE(467); // Hit
  }

  // Write the header
  *writePtr++ = headerWord;
  words--;

  uint16_t* pOld = pSrc;
  uint16_t* pNew = writePtr;

  // Copy the allocation body
  uint16_t* readPtr = pSrc;
  while (words--)
    *writePtr++ = *readPtr++;

  // Dynamic arrays and property lists are compacted here
  TeTypeCode tc = vm_getTypeCodeFromHeaderWord(headerWord);
  if (tc == TC_REF_ARRAY) {
    CODE_COVERAGE(468); // Hit
    TsArray* arr = (TsArray*)pNew;
    DynamicPtr dpData = arr->dpData;
    if (dpData != VM_VALUE_NULL) {
      CODE_COVERAGE(469); // Hit
      VM_ASSERT(vm, Value_isShortPtr(dpData));

      // Note: this decodes the pointer against fromspace
      TsFixedLengthArray* pData = ShortPtr_decode(vm, dpData);

      uint16_t len = VirtualInt14_decode(vm, arr->viLength);
      #if MVM_SAFE_MODE
        uint16_t headerWord = readAllocationHeaderWord(pData);
        uint16_t dataTC = vm_getTypeCodeFromHeaderWord(headerWord);
        // Note: because dpData is a unique pointer, we can be sure that it
        // hasn't already been moved in response to some other reference to
        // it (it's not a tombstone yet).
        VM_ASSERT(vm, dataTC == TC_REF_FIXED_LENGTH_ARRAY);
        uint16_t dataSize = vm_getAllocationSizeExcludingHeaderFromHeaderWord(headerWord);
        uint16_t capacity = dataSize / 2;
        VM_ASSERT(vm, len <= capacity);
      #endif

      if (len > 0) {
        CODE_COVERAGE(470); // Hit
        // We just truncate the fixed-length-array to match the programmed
        // length of the dynamic array, which is necessarily equal or less than
        // its previous value. The GC will copy the data later and update the
        // data pointer as it would normally do when following pointers.
        setHeaderWord(vm, pData, TC_REF_FIXED_LENGTH_ARRAY, len * 2);
      } else {
        CODE_COVERAGE_UNTESTED(472); // Not hit
        // Or if there's no length, we can remove the data altogether.
        arr->dpData = VM_VALUE_NULL;
      }
    } else {
      CODE_COVERAGE(473); // Hit
    }
  } else if (tc == TC_REF_PROPERTY_LIST) {
    CODE_COVERAGE(474); // Hit
    TsPropertyList* props = (TsPropertyList*)pNew;

    Value dpNext = props->dpNext;

    // If the object has children (detached extensions to the main
    // allocation), we take this opportunity to compact them into the parent
    // allocation to save space and improve access performance.
    if (dpNext != VM_VALUE_NULL) {
      CODE_COVERAGE(478); // Hit
      // Note: The "root" property list counts towards the total but its
      // fields do not need to be copied because it's already copied, above
      uint16_t headerWord = readAllocationHeaderWord(props);
      uint16_t allocationSize = vm_getAllocationSizeExcludingHeaderFromHeaderWord(headerWord);
      uint16_t totalPropCount = (allocationSize - sizeof(TsPropertyList)) / 4;

      do {
        // Note: while `next` is not strictly a ShortPtr in general, when used
        // within GC allocations it will never point to an allocation in ROM
        // or data memory, since it's only used to extend objects with new
        // properties.
        VM_ASSERT(vm, Value_isShortPtr(dpNext));
        TsPropertyList* child = (TsPropertyList*)ShortPtr_decode(vm, dpNext);

        uint16_t headerWord = readAllocationHeaderWord(child);
        uint16_t allocationSize = vm_getAllocationSizeExcludingHeaderFromHeaderWord(headerWord);
        uint16_t childPropCount = (allocationSize - sizeof(TsPropertyList)) / 4;
        totalPropCount += childPropCount;

        uint16_t* end = writePtr + childPropCount;
        // Check we have space for the new properties
        if (end > gc->lastBucketEndCapacity) {
          CODE_COVERAGE_UNTESTED(479); // Not hit
          // If we don't have space, we need to revert and try again. The
          // "revert" isn't explict. It depends on the fact that the gc.writePtr
          // hasn't been committed yet, and no mutations have been applied to
          // the source memory (i.e. the tombstone hasn't been written yet).
          uint16_t minRequiredSpace = sizeof (TsPropertyList) + totalPropCount * 4;
          gc_newBucket(gc, MVM_ALLOCATION_BUCKET_SIZE, minRequiredSpace);
          goto LBL_MOVE_ALLOCATION;
        } else {
          CODE_COVERAGE(480); // Hit
        }

        uint16_t* pField = (uint16_t*)(child + 1);

        // Copy the child fields directly into the parent
        while (childPropCount--) {
          *writePtr++ = *pField++; // key
          *writePtr++ = *pField++; // value
        }
        dpNext = child->dpNext;
        TABLE_COVERAGE(dpNext ? 1 : 0, 2, 490); // Hit 1/2
      } while (dpNext != VM_VALUE_NULL);

      // We've collapsed all the lists into one, so let's adjust the header
      uint16_t newSize = sizeof (TsPropertyList) + totalPropCount * 4;
      if (newSize > MAX_ALLOCATION_SIZE) {
        CODE_COVERAGE_ERROR_PATH(491); // Not hit
        MVM_FATAL_ERROR(vm, MVM_E_ALLOCATION_TOO_LARGE);
        return;
      }

      setHeaderWord(vm, props, TC_REF_PROPERTY_LIST, newSize);
      props->dpNext = VM_VALUE_NULL;
    }
  } else {
    CODE_COVERAGE(492); // Hit
  }

  // Commit the move (grow the target heap and add the tombstone)

  gc->lastBucket->pEndOfUsedSpace = writePtr;

  ShortPtr spNew = ShortPtr_encodeInToSpace(gc, pNew);

  pOld[-1] = TOMBSTONE_HEADER;
  pOld[0] = spNew; // Forwarding pointer

  *pValue = spNew;
}

void mvm_runGC(VM* vm, bool squeeze) {
  CODE_COVERAGE(593); // Hit

  /*
  This is a semispace collection model based on Cheney's algorithm
  https://en.wikipedia.org/wiki/Cheney%27s_algorithm. It collects by moving
  reachable allocations from the fromspace to the tospace and then releasing the
  fromspace. It starts by moving allocations reachable by the roots, and then
  iterates through moved allocations, checking the pointers therein, moving the
  allocations they reference.

  When an object is moved, the space it occupied is changed to a tombstone
  (TC_REF_TOMBSTONE) which contains a forwarding pointer. When a pointer in
  tospace is seen to point to an allocation in fromspace, if the fromspace
  allocation is a tombstone then the pointer can be updated to the forwarding
  pointer.

  This algorithm relies on allocations in tospace each have a header. Some
  allocations, such as property cells, don't have a header, but will only be
  found in fromspace. When copying objects into tospace, the detached property
  cells are merged into the object's head allocation.

  Note: all pointer _values_ are only processed once each (since their
  corresponding container is only processed once). This means that fromspace and
  tospace can be treated as distinct spaces. An unprocessed pointer is
  interpretted in terms of _fromspace_. Forwarding pointers and pointers in
  processed allocations always reference _tospace_.
  */
  uint16_t n;
  uint16_t* p;

  uint16_t heapSize = getHeapSize(vm);
  if (heapSize > vm->heapHighWaterMark)
    vm->heapHighWaterMark = heapSize;

  // A collection of variables shared by GC routines
  gc_TsGCCollectionState gc;
  memset(&gc, 0, sizeof gc);
  gc.vm = vm;

  // We don't know how big the heap needs to be, so we just allocate the same
  // amount of space as used last time and then expand as-needed
  uint16_t estimatedSize = vm->heapSizeUsedAfterLastGC;

  if (estimatedSize) {
    CODE_COVERAGE(493); // Hit
    gc_newBucket(&gc, estimatedSize, 0);
  } else {
    CODE_COVERAGE_UNTESTED(494); // Not hit
  }

  // Roots in global variables
  uint16_t globalsSize = getSectionSize(vm, BCS_GLOBALS);
  p = vm->globals;
  n = globalsSize / 2;
  TABLE_COVERAGE(n ? 1 : 0, 2, 495); // Hit 1/2
  while (n--)
    gc_processValue(&gc, p++);

  // Roots in gc_handles
  mvm_Handle* handle = vm->gc_handles;
  TABLE_COVERAGE(handle ? 1 : 0, 2, 496); // Hit 2/2
  while (handle) {
    gc_processValue(&gc, &handle->_value);
    TABLE_COVERAGE(handle->_next ? 1 : 0, 2, 497); // Hit 2/2
    handle = handle->_next;
  }

  // Roots on the stack
  if (vm->stack) {
    CODE_COVERAGE_UNTESTED(498); // Not hit
    uint16_t* beginningOfStack = getBottomOfStack(vm->stack);
    uint16_t* beginningOfFrame = vm->stack->reg.pFrameBase;
    uint16_t* endOfFrame = vm->stack->reg.pStackPointer;
    // Loop through frames
    do {
      VM_ASSERT(vm, beginningOfFrame > beginningOfStack);
      // Loop through words in frame
      p = beginningOfFrame;
      while (p != endOfFrame) {
        VM_ASSERT(vm, p < endOfFrame);
        gc_processValue(&gc, p++);
      }
      beginningOfFrame -= 3; // Saved state during call
      // Restore to previous frame
      beginningOfFrame = beginningOfStack + *beginningOfFrame;
      TABLE_COVERAGE(beginningOfFrame == beginningOfStack ? 1 : 0, 2, 499); // Not hit
    } while (beginningOfFrame != beginningOfStack);
  } else {
    CODE_COVERAGE(500); // Hit
  }

  // Now we process moved allocations to make sure objects they point to are
  // also moved, and to update pointers to reference the new space

  TsBucket* bucket = gc.firstBucket;
  TABLE_COVERAGE(bucket ? 1 : 0, 2, 501); // Hit 1/2
  // Loop through buckets
  while (bucket) {
    uint16_t* p = (uint16_t*)getBucketDataBegin(bucket);

    // Loop through allocations in bucket. Note that this loop will hit exactly
    // the end of the bucket even when there are multiple buckets, because empty
    // space in a bucket is truncated when a new one is created (in
    // gc_processValue)
    while (p != bucket->pEndOfUsedSpace) { // Hot loop
      VM_ASSERT(vm, p < bucket->pEndOfUsedSpace);
      uint16_t header = *p++;
      uint16_t size = vm_getAllocationSizeExcludingHeaderFromHeaderWord(header);
      uint16_t words = (size + 1) / 2;

      // Note: we're comparing the header words here to compare the type code.
      // The RHS here is constant
      if (header < (uint16_t)(TC_REF_DIVIDER_CONTAINER_TYPES << 12)) { // Non-container types
        CODE_COVERAGE(502); // Hit
        p += words;
        continue;
      } else {
        // Else, container types
        CODE_COVERAGE(505); // Hit
      }

      while (words--) { // Hot loop
        if (Value_isShortPtr(*p))
          gc_processValue(&gc, p);
        p++;
      }
    }

    // Go to next bucket
    bucket = bucket->next;
    TABLE_COVERAGE(bucket ? 1 : 0, 2, 506); // Hit 2/2
  }

  // Release old heap
  TsBucket* oldBucket = vm->pLastBucket;
  TABLE_COVERAGE(oldBucket ? 1 : 0, 2, 507); // Hit 1/2
  while (oldBucket) {
    TsBucket* prev = oldBucket->prev;
    free(oldBucket);
    oldBucket = prev;
  }

  // Adopt new heap
  vm->pLastBucket = gc.lastBucket;
  vm->pLastBucketEndCapacity = gc.lastBucketEndCapacity;

  uint16_t finalUsedSize = getHeapSize(vm);
  vm->heapSizeUsedAfterLastGC = finalUsedSize;

  if (squeeze && (finalUsedSize != estimatedSize)) {
    CODE_COVERAGE(508); // Hit
    /*
    Note: The most efficient way to calculate the exact size needed for the heap
    is actually to run a collection twice. The collection algorithm itself is
    almost as efficient as any size-counting algorithm in terms of running time
    since it needs to iterate the whole reachability graph and all the pointers
    contained therein. But having a distinct size-counting algorithm is less
    efficient in terms of the amount of code-space (ROM) used, since it must
    duplicate much of the logic to parse the heap. It also needs to keep
    separate flags to know what it's already counted or not, and these flags
    would presumably take up space in the headers that isn't otherwise needed.

    Furthermore, it's suspected that a common case is where the VM is repeatedly
    used to perform the same calculation, such as a "tick" or "check" function,
    that has no side effect most of the time but allocates a lot of unreachable
    garbage during its "working out". With this implementation would only run
    the GC once each time, since the estimated size would be correct most of the
    time.

    In conclusion, I decided that the best way to "squeeze" the heap is to just
    run the collection twice. The first time will tell us the exact size, and
    then if that's different to what we estimated then we perform the collection
    again, now with the exact target size, so that there is no unused space
    mallocd from the host, and no unnecessary mallocs from the host.
    */
    mvm_runGC(vm, false);
  } else {
    CODE_COVERAGE(509); // Hit
  }
}

// A function call invoked by the host
TeError mvm_call(VM* vm, Value func, Value* out_result, Value* args, uint8_t argCount) {
  CODE_COVERAGE(15); // Hit

  TeError err;
  if (out_result) {
    CODE_COVERAGE(220); // Hit
    *out_result = VM_VALUE_UNDEFINED;
  } else {
    CODE_COVERAGE_UNTESTED(221); // Not hit
  }

  err = vm_setupCallFromExternal(vm, func, args, argCount);

  if (err != MVM_E_SUCCESS) {
    CODE_COVERAGE_ERROR_PATH(629); // Not hit
    return err;
  }
  else {
    CODE_COVERAGE(628); // Hit
  }

  // Run the machine until it hits the corresponding return instruction. The
  // return instruction pops the arguments off the stack and pushes the returned
  // value.
  err = vm_run(vm);

  if (err != MVM_E_SUCCESS) {
    CODE_COVERAGE_ERROR_PATH(222); // Not hit
    return err;
  } else {
    CODE_COVERAGE(223); // Hit
  }

  Value result = vm_pop(vm);
  if (out_result) {
    CODE_COVERAGE(224); // Hit
    *out_result = result;
  } else {
    CODE_COVERAGE_UNTESTED(225); // Not hit
  }

  // Release the stack if we hit the bottom
  if (vm->stack->reg.pStackPointer == getBottomOfStack(vm->stack)) {
    CODE_COVERAGE(226); // Hit
    free(vm->stack);
    vm->stack = NULL;
  } else {
    CODE_COVERAGE_UNTESTED(227); // Not hit
  }

  return MVM_E_SUCCESS;
}

static inline uint16_t* getBottomOfStack(vm_TsStack* stack) {
  CODE_COVERAGE(510); // Hit
  return (uint16_t*)(stack + 1);
}

static inline uint16_t* getTopOfStackSpace(vm_TsStack* stack) {
  CODE_COVERAGE(511); // Hit
  return getBottomOfStack(stack) + MVM_STACK_SIZE / 2;
}

#if MVM_DEBUG
// Some utility functions, mainly to execute in the debugger (could also be copy-pasted as expressions in some cases)
uint16_t dbgStackDepth(VM* vm) {
  return (uint16_t*)vm->stack->reg.pStackPointer - (uint16_t*)(vm->stack + 1);
}
uint16_t* dbgStack(VM* vm) {
  return (uint16_t*)(vm->stack + 1);
}
uint16_t dbgPC(VM* vm) {
  return (uint16_t)((intptr_t)vm->stack->reg.lpProgramCounter - (intptr_t)vm->lpBytecode);
}
#endif // MVM_DEBUG

static TeError vm_setupCallFromExternal(VM* vm, Value func, Value* args, uint8_t argCount) {
  CODE_COVERAGE(512); // Hit
  int i;

  Value scope = 0;

  TeTypeCode targetType = deepTypeOf(vm, func);
  // TODO: Support for TC_REF_HOST_FUNC
  if (targetType == TC_REF_FUNCTION) {
    CODE_COVERAGE(229); // Hit
    scope = VM_VALUE_UNDEFINED;
  } else if (TC_REF_CLOSURE) {
    LongPtr lpClosure = DynamicPtr_decode_long(vm, func);
    func = READ_FIELD_2(lpClosure, TsClosure, target);
    scope = READ_FIELD_2(lpClosure, TsClosure, scope);

    targetType = deepTypeOf(vm, func);
    // We shouldn't have any cases where a closure references a target that isn't a function
    VM_BYTECODE_ASSERT(vm, targetType == TC_REF_FUNCTION);
  } else {
    CODE_COVERAGE_ERROR_PATH(228); // Not hit
    return MVM_E_TARGET_IS_NOT_A_VM_FUNCTION;
  }

  // 254 is the maximum because we also push the `this` value implicitly
  if (argCount > 254) {
    return MVM_E_TOO_MANY_ARGUMENTS;
  }

  // There is no stack if this is not a reentrant invocation
  if (!vm->stack) {
    CODE_COVERAGE(230); // Hit
    // This is freed again at the end of mvm_call. Note: the allocated
    // memory includes the registers, which are part of the vm_TsStack
    // structure.
    vm_TsStack* stack = malloc(sizeof (vm_TsStack) + MVM_STACK_SIZE);
    if (!stack) {
      CODE_COVERAGE_ERROR_PATH(231); // Not hit
      return MVM_E_MALLOC_FAIL;
    }
    vm->stack = stack;
    vm_TsRegisters* reg = &stack->reg;
    memset(reg, 0, sizeof *reg);
    // The stack grows upward. The bottom is the lowest address.
    uint16_t* bottomOfStack = getBottomOfStack(stack);
    reg->pFrameBase = bottomOfStack;
    reg->pStackPointer = bottomOfStack;
    reg->lpProgramCounter = vm->lpBytecode; // This is essentially treated as a null value
    /* Note: the memset also assigns `scope`, `this_` and `argCountAndFlags` to zero */
  } else {
    CODE_COVERAGE_UNTESTED(232); // Not hit
  }

  vm_TsStack* stack = vm->stack;
  uint16_t* bottomOfStack = getBottomOfStack(stack);
  vm_TsRegisters* reg = &stack->reg;

  VM_ASSERT(vm, reg->lpProgramCounter == vm->lpBytecode); // Assert that we're outside the VM at the moment

  VM_ASSERT(vm, Value_encodesBytecodeMappedPtr(func));
  LongPtr pFunc = DynamicPtr_decode_long(vm, func);
  uint8_t maxStackDepth = LongPtr_read1(pFunc);
  // TODO(low): Since we know the max stack depth for the function, we could actually grow the stack dynamically rather than allocate it fixed size.
  uint16_t* maxRequiredStack = vm->stack->reg.pStackPointer + ((intptr_t)maxStackDepth + VM_MAX_FRAME_SAVE_SIZE_WORDS);
  if (maxRequiredStack > getTopOfStackSpace(vm->stack)) {
    CODE_COVERAGE_ERROR_PATH(233); // Not hit
    return MVM_E_STACK_OVERFLOW;
  }

  // Stack high-water mark
  uint16_t maxStackHeightBytes = (uint8_t*)maxRequiredStack - (uint8_t*)bottomOfStack;
  if (maxStackHeightBytes > vm->stackHighWaterMark)
    vm->stackHighWaterMark = maxStackHeightBytes;

  // We'll make a copy the passed arguments on the stack. For one thing, it
  // might be better not to trust the host to keep this values consistent, since
  // the normal semantics of argument passing is that values are copied to the
  // callee. For another thing, we need to prepend the `this` value, which we
  // can't do without copying.
  reg->pArgs = vm->stack->reg.pStackPointer;

  /*
  This might change in future, but for the moment, the FFI does not support
  passing of a `this` value. The first argument passed by the host is the first
  logical argument of the target function. However, the first logical argument
  of the function is the _second_ physical argument, since we use the first
  physical argument as a `this` value. This is more than just a convention --
  the implementation of this-capturing closures overwrites the first argument of
  with the captured `this` value, so the compiler _must_ treat the first arg a
  `this` value. The optimizer is free to reorganize the args as it pleases, but
  except in the case of the FFI (e.g. this from-host call) or when calling a
  closure.
  */
  vm_push(vm, VM_VALUE_UNDEFINED); // Push `this` pointer of undefined

  Value* arg = &args[0];
  TABLE_COVERAGE(argCount ? 1 : 0, 2, 513); // Hit 1/2
  for (i = 0; i < argCount; i++)
    vm_push(vm, *arg++);

  // Note: for the current implementation at least, and possibly into the
  // future, I'm not complicating the FFI by passing in the `this` value (or
  // scope). If the JS code wants to export class methods, it should just bind
  // the correct "this" to start with, so the host caller doesn't have to deal
  // with it.
  //
  // Part of the reason for this logic is that the target audience of Microvium
  // is people who just want to add "scripting" to their C program. They are
  // probably not JavaScript programmers and don't understand the nuance of
  // `this`, and it just complicates the API for not much good.

  // Set up new frame
  reg->pFrameBase = reg->pStackPointer;
  reg->lpProgramCounter = LongPtr_add(pFunc, sizeof (vm_TsFunctionHeader));
  reg->scope = scope;
  // Note: the +1 is for the implicit `this` reference
  VM_ASSERT(vm, argCount <= 254);
  reg->argCountAndFlags = (argCount + 1) | AF_CALLED_FROM_EXTERNAL;

  return MVM_E_SUCCESS;
}

TeError vm_resolveExport(VM* vm, mvm_VMExportID id, Value* result) {
  CODE_COVERAGE(17); // Hit

  LongPtr exportTableEnd;
  LongPtr exportTable = getBytecodeSection(vm, BCS_EXPORT_TABLE, &exportTableEnd);

  // See vm_TsExportTableEntry
  LongPtr exportTableEntry = exportTable;
  while (exportTableEntry < exportTableEnd) {
    CODE_COVERAGE(234); // Hit
    mvm_VMExportID exportID = LongPtr_read2_aligned(exportTableEntry);
    if (exportID == id) {
      CODE_COVERAGE(235); // Hit
      LongPtr pExportvalue = LongPtr_add(exportTableEntry, 2);
      mvm_VMExportID exportValue = LongPtr_read2_aligned(pExportvalue);
      *result = exportValue;
      return MVM_E_SUCCESS;
    } else {
      CODE_COVERAGE_UNTESTED(236); // Not hit
    }
    exportTableEntry = LongPtr_add(exportTableEntry, sizeof (vm_TsExportTableEntry));
  }

  *result = VM_VALUE_UNDEFINED;
  return MVM_E_UNRESOLVED_EXPORT;
}

TeError mvm_resolveExports(VM* vm, const mvm_VMExportID* idTable, Value* resultTable, uint8_t count) {
  CODE_COVERAGE(18); // Hit
  TeError err = MVM_E_SUCCESS;
  while (count--) {
    CODE_COVERAGE(237); // Hit
    TeError tempErr = vm_resolveExport(vm, *idTable++, resultTable++);
    if (tempErr != MVM_E_SUCCESS) {
      CODE_COVERAGE_ERROR_PATH(238); // Not hit
      err = tempErr;
    } else {
      CODE_COVERAGE(239); // Hit
    }
  }
  return err;
}

#if MVM_SAFE_MODE
static bool vm_isHandleInitialized(VM* vm, const mvm_Handle* handle) {
  CODE_COVERAGE(22); // Hit
  mvm_Handle* h = vm->gc_handles;
  while (h) {
    CODE_COVERAGE(243); // Hit
    if (h == handle) {
      CODE_COVERAGE_UNTESTED(244); // Not hit
      return true;
    }
    else {
      CODE_COVERAGE(245); // Hit
    }
    h = h->_next;
  }
  return false;
}
#endif // MVM_SAFE_MODE

void mvm_initializeHandle(VM* vm, mvm_Handle* handle) {
  CODE_COVERAGE(19); // Hit
  VM_ASSERT(vm, !vm_isHandleInitialized(vm, handle));
  handle->_next = vm->gc_handles;
  vm->gc_handles = handle;
  handle->_value = VM_VALUE_UNDEFINED;
}

void vm_cloneHandle(VM* vm, mvm_Handle* target, const mvm_Handle* source) {
  CODE_COVERAGE_UNTESTED(20); // Not hit
  VM_ASSERT(vm, !vm_isHandleInitialized(vm, source));
  mvm_initializeHandle(vm, target);
  target->_value = source->_value;
}

TeError mvm_releaseHandle(VM* vm, mvm_Handle* handle) {
  // This function doesn't contain coverage markers because node hits this path
  // non-deterministically.
  mvm_Handle** h = &vm->gc_handles;
  while (*h) {
    if (*h == handle) {
      *h = handle->_next;
      handle->_value = VM_VALUE_UNDEFINED;
      handle->_next = NULL;
      return MVM_E_SUCCESS;
    }
    h = &((*h)->_next);
  }
  handle->_value = VM_VALUE_UNDEFINED;
  handle->_next = NULL;
  return MVM_E_INVALID_HANDLE;
}

static Value vm_convertToString(VM* vm, Value value) {
  CODE_COVERAGE(23); // Hit
  TeTypeCode type = deepTypeOf(vm, value);
  const char* constStr;

  switch (type) {
    case TC_VAL_INT14:
    case TC_REF_INT32: {
      CODE_COVERAGE(246); // Hit
      int32_t i = vm_readInt32(vm, type, value);
      return vm_intToStr(vm, i);
    }
    case TC_REF_FLOAT64: {
      CODE_COVERAGE_UNTESTED(248); // Not hit
      return VM_NOT_IMPLEMENTED(vm);
    }
    case TC_REF_STRING: {
      CODE_COVERAGE(249); // Hit
      return value;
    }
    case TC_REF_INTERNED_STRING: {
      CODE_COVERAGE(250); // Hit
      return value;
    }
    case TC_REF_PROPERTY_LIST: {
      CODE_COVERAGE_UNTESTED(251); // Not hit
      return VM_NOT_IMPLEMENTED(vm);
    }
    case TC_REF_CLOSURE: {
      CODE_COVERAGE_UNTESTED(365); // Not hit
      return VM_NOT_IMPLEMENTED(vm);
    }
    case TC_REF_ARRAY: {
      CODE_COVERAGE_UNTESTED(252); // Not hit
      return VM_NOT_IMPLEMENTED(vm);
    }
    case TC_REF_FUNCTION: {
      CODE_COVERAGE_UNTESTED(254); // Not hit
      return VM_NOT_IMPLEMENTED(vm);
    }
    case TC_REF_HOST_FUNC: {
      CODE_COVERAGE_UNTESTED(255); // Not hit
      return VM_NOT_IMPLEMENTED(vm);
    }
    case TC_REF_RESERVED_1B: {
      CODE_COVERAGE_UNTESTED(256); // Not hit
      return VM_NOT_IMPLEMENTED(vm);
    }
    case TC_REF_CLASS: {
      CODE_COVERAGE_UNTESTED(596); // Not hit
      return VM_NOT_IMPLEMENTED(vm);
    }
    case TC_REF_VIRTUAL: {
      CODE_COVERAGE_UNTESTED(597); // Not hit
      return VM_NOT_IMPLEMENTED(vm);
    }
    case TC_REF_SYMBOL: {
      CODE_COVERAGE_UNTESTED(257); // Not hit
      return VM_NOT_IMPLEMENTED(vm);
    }
    case TC_VAL_UNDEFINED: {
      CODE_COVERAGE(258); // Hit
      constStr = "undefined";
      break;
    }
    case TC_VAL_NULL: {
      CODE_COVERAGE(259); // Hit
      constStr = "null";
      break;
    }
    case TC_VAL_TRUE: {
      CODE_COVERAGE(260); // Hit
      constStr = "true";
      break;
    }
    case TC_VAL_FALSE: {
      CODE_COVERAGE(261); // Hit
      constStr = "false";
      break;
    }
    case TC_VAL_NAN: {
      CODE_COVERAGE_UNTESTED(262); // Not hit
      constStr = "NaN";
      break;
    }
    case TC_VAL_NEG_ZERO: {
      CODE_COVERAGE(263); // Hit
      constStr = "0";
      break;
    }
    case TC_VAL_STR_LENGTH: {
      CODE_COVERAGE(266); // Hit
      return value;
    }
    case TC_VAL_STR_PROTO: {
      CODE_COVERAGE_UNTESTED(267); // Not hit
      return value;
    }
    case TC_VAL_DELETED: {
      return VM_UNEXPECTED_INTERNAL_ERROR(vm);
    }
    default: return VM_UNEXPECTED_INTERNAL_ERROR(vm);
  }

  return vm_newStringFromCStrNT(vm, constStr);
}

static Value vm_intToStr(VM* vm, int32_t i) {
  CODE_COVERAGE(618); // Hit
  static const char strMinInt[] = "-2147483648";
  char buf[12]; // Up to 11 digits plus a minus sign
  char* cur = &buf[sizeof buf];
  bool negative = false;
  if (i < 0) {
    CODE_COVERAGE(619); // Hit
    // Special case for this value because `-i` overflows.
    if (i == (int32_t)0x80000000) {
      CODE_COVERAGE(621); // Hit
      return vm_newStringFromCStrNT(vm, strMinInt);
    } else {
      CODE_COVERAGE(622); // Hit
    }
    negative = true;
    i = -i;
  }
  else {
    CODE_COVERAGE(620); // Hit
    negative = false;
  }
  do {
    *--cur = '0' + i % 10;
    i /= 10;
  } while (i);

  if (negative) {
    *--cur = '-';
  }

  return mvm_newString(vm, cur, &buf[sizeof buf] - cur);
}

static Value vm_concat(VM* vm, Value left, Value right) {
  CODE_COVERAGE(24); // Hit
  size_t leftSize = 0;
  LongPtr lpLeftStr = vm_toStringUtf8_long(vm, left, &leftSize);
  size_t rightSize = 0;
  LongPtr lpRightStr = vm_toStringUtf8_long(vm, right, &rightSize);
  uint8_t* data;
  Value value = vm_allocString(vm, leftSize + rightSize, (void**)&data);
  memcpy_long(data, lpLeftStr, leftSize);
  memcpy_long(data + leftSize, lpRightStr, rightSize);
  return value;
}

/* Returns the deep type of the value, looking through pointers and boxing */
static TeTypeCode deepTypeOf(VM* vm, Value value) {
  CODE_COVERAGE(27); // Hit

  if (Value_isShortPtr(value)) {
    CODE_COVERAGE(0); // Hit
    void* p = ShortPtr_decode(vm, value);
    uint16_t headerWord = readAllocationHeaderWord(p);
    TeTypeCode typeCode = vm_getTypeCodeFromHeaderWord(headerWord);
    return typeCode;
  } else {
    CODE_COVERAGE(515); // Hit
  }

  if (Value_isVirtualInt14(value)) {
    CODE_COVERAGE(295); // Hit
    return TC_VAL_INT14;
  } else {
    CODE_COVERAGE(516); // Hit
  }

  VM_ASSERT(vm, Value_isBytecodeMappedPtrOrWellKnown(value));

  // Check for "well known" values such as TC_VAL_UNDEFINED
  if (value < VM_VALUE_WELLKNOWN_END) {
    CODE_COVERAGE(296); // Hit
    return (TeTypeCode)((value >> 2) + 0x10);
  } else {
    CODE_COVERAGE(297); // Hit
  }

  LongPtr p = DynamicPtr_decode_long(vm, value);
  uint16_t headerWord = readAllocationHeaderWord_long(p);
  TeTypeCode typeCode = vm_getTypeCodeFromHeaderWord(headerWord);

  return typeCode;
}

#if MVM_SUPPORT_FLOAT
int32_t mvm_float64ToInt32(MVM_FLOAT64 value) {
  CODE_COVERAGE(486); // Hit
  if (isfinite(value)) {
    CODE_COVERAGE(487); // Hit
    return (int32_t)value;
  } else {
    CODE_COVERAGE(488); // Hit
    return 0;
  }
}

Value mvm_newNumber(VM* vm, MVM_FLOAT64 value) {
  CODE_COVERAGE(28); // Hit
  if (isnan(value)) {
    CODE_COVERAGE(298); // Hit
    return VM_VALUE_NAN;
  } else {
    CODE_COVERAGE(517); // Hit
  }

  if (value == -0.0) {
    CODE_COVERAGE(299); // Hit
    return VM_VALUE_NEG_ZERO;
  } else {
    CODE_COVERAGE(518); // Hit
  }

  // Doubles are very expensive to compute, so at every opportunity, we'll check
  // if we can coerce back to an integer
  int32_t valueAsInt = mvm_float64ToInt32(value);
  if (value == (MVM_FLOAT64)valueAsInt) {
    CODE_COVERAGE(300); // Hit
    return mvm_newInt32(vm, valueAsInt);
  } else {
    CODE_COVERAGE(301); // Hit
  }

  MVM_FLOAT64* pResult = GC_ALLOCATE_TYPE(vm, MVM_FLOAT64, TC_REF_FLOAT64);
  *pResult = value;

  return ShortPtr_encode(vm, pResult);
}
#endif // MVM_SUPPORT_FLOAT

Value mvm_newInt32(VM* vm, int32_t value) {
  CODE_COVERAGE(29); // Hit
  if ((value >= VM_MIN_INT14) && (value <= VM_MAX_INT14)) {
    CODE_COVERAGE(302); // Hit
    return VirtualInt14_encode(vm, value);
  } else {
    CODE_COVERAGE(303); // Hit
  }

  // Int32

  int32_t* pResult = GC_ALLOCATE_TYPE(vm, int32_t, TC_REF_INT32);
  *pResult = value;

  return ShortPtr_encode(vm, pResult);
}

bool mvm_toBool(VM* vm, Value value) {
  CODE_COVERAGE(30); // Hit

  TeTypeCode type = deepTypeOf(vm, value);
  switch (type) {
    case TC_VAL_INT14: {
      CODE_COVERAGE(304); // Hit
      return value != VirtualInt14_encode(vm, 0);
    }
    case TC_REF_INT32: {
      CODE_COVERAGE_UNTESTED(305); // Not hit
      // Int32 can't be zero, otherwise it would be encoded as an int14
      VM_ASSERT(vm, vm_readInt32(vm, type, value) != 0);
      return false;
    }
    case TC_REF_FLOAT64: {
      CODE_COVERAGE_UNTESTED(306); // Not hit
      #if MVM_SUPPORT_FLOAT
        // Double can't be zero, otherwise it would be encoded as an int14
        VM_ASSERT(vm, mvm_toFloat64(vm, value) != 0);
      #endif
      return false;
    }
    case TC_REF_INTERNED_STRING:
    case TC_REF_STRING: {
      CODE_COVERAGE(307); // Hit
      return vm_stringSizeUtf8(vm, value) != 0;
    }
    case TC_REF_PROPERTY_LIST: {
      CODE_COVERAGE(308); // Hit
      return true;
    }
    case TC_REF_CLOSURE: {
      CODE_COVERAGE_UNTESTED(372); // Not hit
      return true;
    }
    case TC_REF_ARRAY: {
      CODE_COVERAGE(309); // Hit
      return true;
    }
    case TC_REF_FUNCTION: {
      CODE_COVERAGE_UNTESTED(311); // Not hit
      return true;
    }
    case TC_REF_HOST_FUNC: {
      CODE_COVERAGE_UNTESTED(312); // Not hit
      return true;
    }
    case TC_REF_RESERVED_1B: {
      CODE_COVERAGE_UNTESTED(313); // Not hit
      return VM_RESERVED(vm);
    }
    case TC_REF_SYMBOL: {
      CODE_COVERAGE_UNTESTED(314); // Not hit
      return true;
    }
    case TC_REF_CLASS: {
      CODE_COVERAGE_UNTESTED(604); // Not hit
      return VM_RESERVED(vm);
    }
    case TC_REF_VIRTUAL: {
      CODE_COVERAGE_UNTESTED(609); // Not hit
      return VM_RESERVED(vm);
    }
    case TC_REF_INTERNAL_CONTAINER: {
      CODE_COVERAGE_UNTESTED(610); // Not hit
      return VM_RESERVED(vm);
    }
    case TC_VAL_UNDEFINED: {
      CODE_COVERAGE(315); // Hit
      return false;
    }
    case TC_VAL_NULL: {
      CODE_COVERAGE(316); // Hit
      return false;
    }
    case TC_VAL_TRUE: {
      CODE_COVERAGE(317); // Hit
      return true;
    }
    case TC_VAL_FALSE: {
      CODE_COVERAGE(318); // Hit
      return false;
    }
    case TC_VAL_NAN: {
      CODE_COVERAGE_UNTESTED(319); // Not hit
      return false;
    }
    case TC_VAL_NEG_ZERO: {
      CODE_COVERAGE_UNTESTED(320); // Not hit
      return false;
    }
    case TC_VAL_DELETED: {
      CODE_COVERAGE_UNTESTED(321); // Not hit
      return false;
    }
    case TC_VAL_STR_LENGTH: {
      CODE_COVERAGE_UNTESTED(268); // Not hit
      return true;
    }
    case TC_VAL_STR_PROTO: {
      CODE_COVERAGE_UNTESTED(269); // Not hit
      return true;
    }
    default: return VM_UNEXPECTED_INTERNAL_ERROR(vm);
  }
}

static bool vm_isString(VM* vm, Value value) {
  CODE_COVERAGE(31); // Hit
  TeTypeCode deepType = deepTypeOf(vm, value);
  if (
    (deepType == TC_REF_STRING) ||
    (deepType == TC_REF_INTERNED_STRING) ||
    (deepType == TC_VAL_STR_PROTO) ||
    (deepType == TC_VAL_STR_LENGTH)
  ) {
    CODE_COVERAGE(323); // Hit
    return true;
  } else {
    CODE_COVERAGE(324); // Hit
    return false;
  }
}

/** Reads a numeric value that is a subset of a 32-bit integer */
static int32_t vm_readInt32(VM* vm, TeTypeCode type, Value value) {
  CODE_COVERAGE(33); // Hit
  if (type == TC_VAL_INT14) {
    CODE_COVERAGE(330); // Hit
    return VirtualInt14_decode(vm, value);
  } else if (type == TC_REF_INT32) {
    CODE_COVERAGE(331); // Hit
    LongPtr target = DynamicPtr_decode_long(vm, value);
    int32_t result = (int32_t)LongPtr_read4(target);
    return result;
  } else {
    return VM_UNEXPECTED_INTERNAL_ERROR(vm);
  }
}

static void vm_push(VM* vm, uint16_t value) {
  CODE_COVERAGE(34); // Hit
  *(vm->stack->reg.pStackPointer++) = value;
}

static uint16_t vm_pop(VM* vm) {
  CODE_COVERAGE(35); // Hit
  return *(--vm->stack->reg.pStackPointer);
}

static inline uint16_t readAllocationHeaderWord_long(LongPtr pAllocation) {
  CODE_COVERAGE(519); // Hit
  return LongPtr_read2_aligned(LongPtr_add(pAllocation, -2));
}

static inline uint16_t readAllocationHeaderWord(void* pAllocation) {
  CODE_COVERAGE(520); // Hit
  return ((uint16_t*)pAllocation)[-1];
}

static inline mvm_TfHostFunction* vm_getResolvedImports(VM* vm) {
  CODE_COVERAGE(40); // Hit
  return (mvm_TfHostFunction*)(vm + 1); // Starts right after the header
}

mvm_TeType mvm_typeOf(VM* vm, Value value) {
  CODE_COVERAGE(42); // Hit
  TeTypeCode type = deepTypeOf(vm, value);
  // TODO: This should be implemented as a lookup table, not a switch. Actually,
  // there may be some other switches that should also be converted to lookups.
  switch (type) {
    case TC_VAL_UNDEFINED:
    case TC_VAL_DELETED: {
      CODE_COVERAGE(339); // Hit
      return VM_T_UNDEFINED;
    }

    case TC_VAL_NULL: {
      CODE_COVERAGE_UNTESTED(340); // Not hit
      return VM_T_NULL;
    }

    case TC_VAL_TRUE:
    case TC_VAL_FALSE: {
      CODE_COVERAGE(341); // Hit
      return VM_T_BOOLEAN;
    }

    case TC_VAL_INT14:
    case TC_REF_FLOAT64:
    case TC_REF_INT32:
    case TC_VAL_NAN:
    case TC_VAL_NEG_ZERO: {
      CODE_COVERAGE(342); // Hit
      return VM_T_NUMBER;
    }

    case TC_REF_STRING:
    case TC_REF_INTERNED_STRING:
    case TC_VAL_STR_LENGTH:
    case TC_VAL_STR_PROTO: {
      CODE_COVERAGE(343); // Hit
      return VM_T_STRING;
    }

    case TC_REF_ARRAY: {
      CODE_COVERAGE_UNTESTED(344); // Not hit
      return VM_T_ARRAY;
    }

    case TC_REF_PROPERTY_LIST: {
      CODE_COVERAGE_UNTESTED(345); // Not hit
      return VM_T_OBJECT;
    }

    case TC_REF_CLOSURE: {
      CODE_COVERAGE(346); // Hit
      return VM_T_FUNCTION;
    }

    case TC_REF_FUNCTION: {
      CODE_COVERAGE(594); // Hit
      return VM_T_FUNCTION;
    }

    case TC_REF_HOST_FUNC: {
      CODE_COVERAGE_UNTESTED(595); // Not hit
      return VM_T_FUNCTION;
    }

    case TC_REF_CLASS: {
      CODE_COVERAGE_UNTESTED(613); // Not hit
      return VM_T_FUNCTION;
    }

    case TC_REF_VIRTUAL: {
      CODE_COVERAGE_UNTESTED(614); // Not hit
      VM_NOT_IMPLEMENTED(vm);
      return 0;
    }

    case TC_REF_SYMBOL: {
      CODE_COVERAGE_UNTESTED(348); // Not hit
      return VM_T_SYMBOL;
    }

    default: VM_UNEXPECTED_INTERNAL_ERROR(vm); return VM_T_UNDEFINED;
  }
}

LongPtr vm_toStringUtf8_long(VM* vm, Value value, size_t* out_sizeBytes) {
  CODE_COVERAGE(43); // Hit
  value = vm_convertToString(vm, value);

  TeTypeCode typeCode = deepTypeOf(vm, value);

  if (typeCode == TC_VAL_STR_PROTO) {
    CODE_COVERAGE_UNTESTED(521); // Not hit
    *out_sizeBytes = sizeof PROTO_STR - 1;
    return LongPtr_new((void*)&PROTO_STR);
  } else {
    CODE_COVERAGE(522); // Hit
  }

  if (typeCode == TC_VAL_STR_LENGTH) {
    CODE_COVERAGE(523); // Hit
    *out_sizeBytes = sizeof LENGTH_STR - 1;
    return LongPtr_new((void*)&LENGTH_STR);
  } else {
    CODE_COVERAGE(524); // Hit
  }

  VM_ASSERT(vm, (typeCode == TC_REF_STRING) || (typeCode == TC_REF_INTERNED_STRING));

  LongPtr lpTarget = DynamicPtr_decode_long(vm, value);
  uint16_t headerWord = readAllocationHeaderWord_long(lpTarget);
  uint16_t sourceSize = vm_getAllocationSizeExcludingHeaderFromHeaderWord(headerWord);

  if (out_sizeBytes) {
    CODE_COVERAGE(349); // Hit
    *out_sizeBytes = sourceSize - 1; // Without the extra safety null-terminator
  } else {
    CODE_COVERAGE_UNTESTED(350); // Not hit
  }

  return lpTarget;
}

const char* mvm_toStringUtf8(VM* vm, Value value, size_t* out_sizeBytes) {
  CODE_COVERAGE(623); // Hit
  /*
   * Note: I previously had this function returning a long pointer, but this
   * tripped someone up because they passed the result directly to printf, which
   * on MSP430 apparently doesn't support arbitrary long pointers (data20
   * pointers). Now I just copy it locally.
   */

  size_t size; // Size excluding a null terminator
  LongPtr lpTarget = vm_toStringUtf8_long(vm, value, &size);
  if (out_sizeBytes)
    *out_sizeBytes = size;

  void* pTarget = LongPtr_truncate(lpTarget);
  // Is the string in local memory?
  if (LongPtr_new(pTarget) == lpTarget) {
    CODE_COVERAGE(624); // Hit
    return (const char*)pTarget;
  } else {
    CODE_COVERAGE_UNTESTED(625); // Not hit
    // Allocate a new string in local memory (with additional null terminator)
    vm_allocString(vm, size, &pTarget);
    memcpy_long(pTarget, lpTarget, size);

    return (const char*)pTarget;
  }
}

Value mvm_newBoolean(bool source) {
  CODE_COVERAGE_UNTESTED(44); // Not hit
  return source ? VM_VALUE_TRUE : VM_VALUE_FALSE;
}

Value vm_allocString(VM* vm, size_t sizeBytes, void** out_pData) {
  CODE_COVERAGE(45); // Hit
  if (sizeBytes < 3)
    TABLE_COVERAGE(sizeBytes, 3, 525); // Hit 2/3
  if (sizeBytes > 0x3FFF - 1) {
    CODE_COVERAGE_ERROR_PATH(353); // Not hit
    MVM_FATAL_ERROR(vm, MVM_E_ALLOCATION_TOO_LARGE);
  } else {
    CODE_COVERAGE(354); // Hit
  }
  // Note: allocating 1 extra byte for the extra null terminator
  char* pData = gc_allocateWithHeader(vm, (uint16_t)sizeBytes + 1, TC_REF_STRING);
  *out_pData = pData;
  // Null terminator
  pData[sizeBytes] = '\0';
  return ShortPtr_encode(vm, pData);
}

// New string from null-terminated
static Value vm_newStringFromCStrNT(VM* vm, const char* s) {
  size_t len = strlen(s);
  return mvm_newString(vm, s, len);
}

Value mvm_newString(VM* vm, const char* sourceUtf8, size_t sizeBytes) {
  CODE_COVERAGE(46); // Hit
  void* data;
  Value value = vm_allocString(vm, sizeBytes, &data);
  memcpy(data, sourceUtf8, sizeBytes);
  return value;
}

static Value getBuiltin(VM* vm, mvm_TeBuiltins builtinID) {
  CODE_COVERAGE(526); // Hit
  LongPtr lpBuiltins = getBytecodeSection(vm, BCS_BUILTINS, NULL);
  LongPtr lpBuiltin = LongPtr_add(lpBuiltins, (int16_t)(builtinID * sizeof (Value)));
  Value value = LongPtr_read2_aligned(lpBuiltin);
  return value;
}

/**
 * If the value is a handle, this returns a pointer to the global variable
 * referenced by the handle. Otherwise, this returns NULL.
 */
static inline Value* getHandleTargetOrNull(VM* vm, Value value) {
  CODE_COVERAGE_UNTESTED(527); // Not hit
  if (!Value_isBytecodeMappedPtrOrWellKnown(value)) {
    CODE_COVERAGE_UNTESTED(528); // Not hit
    return NULL;
  } else {
    CODE_COVERAGE_UNTESTED(529); // Not hit
  }
  uint16_t globalsOffset = getSectionOffset(vm->lpBytecode, BCS_GLOBALS);
  uint16_t globalsEndOffset = getSectionOffset(vm->lpBytecode, sectionAfter(vm, BCS_GLOBALS));
  if ((value < globalsOffset) || (value >= globalsEndOffset)) {
    CODE_COVERAGE_UNTESTED(530); // Not hit
    return NULL;
  } else {
    CODE_COVERAGE_UNTESTED(531); // Not hit
  }
  uint16_t globalIndex = (value - globalsOffset) / 2;
  return &vm->globals[globalIndex];
}

/**
 * Assigns to the slot pointed to by lpTarget
 *
 * If lpTarget points to a handle, then the corresponding global variable is
 * mutated. Otherwise, the target is directly mutated.
 *
 * This is used to synthesize mutation of slots in ROM, such as exports,
 * builtins, and properties of ROM objects. Such logically-mutable slots *must*
 * hold a value that is a BytecodeMappedPtr to a global variable that holds the
 * mutable reference.
 *
 * The function works transparently on RAM or ROM slots.
 */
// TODO: probably SetProperty should use this, so it works on ROM-allocated
// objects/arrays. Probably a good candidate for TDD.
static void setSlot_long(VM* vm, LongPtr lpSlot, Value value) {
  CODE_COVERAGE_UNTESTED(532); // Not hit
  Value slotContents = LongPtr_read2_aligned(lpSlot);
  // Work out if the target slot is actually a handle.
  Value* handleTarget = getHandleTargetOrNull(vm, slotContents);
  if (handleTarget) {
    CODE_COVERAGE_UNTESTED(533); // Not hit
    // Set the corresponding global variable
    *handleTarget = value;
    return;
  } else {
    CODE_COVERAGE_UNTESTED(534); // Not hit
  }
  // Otherwise, for the mutation must be valid, the slot must be in RAM.

  // We never mutate through a long pointer, because anything mutable must be in
  // RAM and anything in RAM must be addressable by a short pointer
  Value* pSlot = LongPtr_truncate(lpSlot);

  // Check the truncation hasn't lost anything. If this fails, the slot could be
  // in ROM. If this passes, the slot
  VM_ASSERT(vm, LongPtr_new(pSlot) == lpSlot);

  // The compiler must never produce bytecode that is able to attempt to write
  // to the bytecode image itself, but just to catch mistakes, here's an
  // assertion to make sure it doesn't write to bytecode. In a properly working
  // system (compiler + engine), this assertion isn't needed
  VM_ASSERT(vm, (lpSlot < vm->lpBytecode) ||
    (lpSlot >= LongPtr_add(vm->lpBytecode, getBytecodeSize(vm))));

  *pSlot = value;
}

static void setBuiltin(VM* vm, mvm_TeBuiltins builtinID, Value value) {
  CODE_COVERAGE_UNTESTED(535); // Not hit
  LongPtr lpBuiltins = getBytecodeSection(vm, BCS_BUILTINS, NULL);
  LongPtr lpBuiltin = LongPtr_add(lpBuiltins, (int16_t)(builtinID * sizeof (Value)));
  setSlot_long(vm, lpBuiltin, value);
}

static TeError getProperty(VM* vm, Value objectValue, Value vPropertyName, Value* vPropertyValue) {
  CODE_COVERAGE(48); // Hit

  toPropertyName(vm, &vPropertyName);
  TeTypeCode type = deepTypeOf(vm, objectValue);
  switch (type) {
    case TC_REF_PROPERTY_LIST: {
      CODE_COVERAGE(359); // Hit
      if (vPropertyName == VM_VALUE_STR_PROTO) {
        CODE_COVERAGE_UNIMPLEMENTED(326); // Not hit
        VM_NOT_IMPLEMENTED(vm);
        return MVM_E_NOT_IMPLEMENTED;
      }
      LongPtr lpPropertyList = DynamicPtr_decode_long(vm, objectValue);
      DynamicPtr dpProto = READ_FIELD_2(lpPropertyList, TsPropertyList, dpProto);

      while (lpPropertyList) {
        uint16_t headerWord = readAllocationHeaderWord_long(lpPropertyList);
        uint16_t size = vm_getAllocationSizeExcludingHeaderFromHeaderWord(headerWord);
        uint16_t propCount = (size - sizeof (TsPropertyList)) / 4;

        LongPtr p = LongPtr_add(lpPropertyList, sizeof (TsPropertyList));
        while (propCount--) {
          Value key = LongPtr_read2_aligned(p);
          p = LongPtr_add(p, 2);
          Value value = LongPtr_read2_aligned(p);
          p = LongPtr_add(p, 2);

          if (key == vPropertyName) {
            CODE_COVERAGE(361); // Hit
            *vPropertyValue = value;
            return MVM_E_SUCCESS;
          } else {
            CODE_COVERAGE(362); // Hit
          }
        }

        DynamicPtr dpNext = READ_FIELD_2(lpPropertyList, TsPropertyList, dpNext);
         // Move to next group, if there is one
        if (dpNext != VM_VALUE_NULL) {
          CODE_COVERAGE(536); // Hit
          lpPropertyList = DynamicPtr_decode_long(vm, dpNext);
        } else { // Otherwise try read from the prototype
          CODE_COVERAGE(537); // Hit
          lpPropertyList = DynamicPtr_decode_long(vm, dpProto);
          if (lpPropertyList) {
            CODE_COVERAGE_UNTESTED(538); // Not hit
            dpProto = READ_FIELD_2(lpPropertyList, TsPropertyList, dpProto);
          } else {
            CODE_COVERAGE(539); // Hit
          }
        }
      }

      *vPropertyValue = VM_VALUE_UNDEFINED;
      return MVM_E_SUCCESS;
    }
    // TODO: TC_REF_FIXED_LENGTH_ARRAY
    case TC_REF_ARRAY: {
      CODE_COVERAGE(363); // Hit
      LongPtr lpArr = DynamicPtr_decode_long(vm, objectValue);
      Value viLength = READ_FIELD_2(lpArr, TsArray, viLength);
      VM_ASSERT(vm, Value_isVirtualInt14(viLength));
      uint16_t length = VirtualInt14_decode(vm, viLength);
      if (vPropertyName == VM_VALUE_STR_LENGTH) {
        CODE_COVERAGE(274); // Hit
        VM_ASSERT(vm, Value_isVirtualInt14(viLength));
        *vPropertyValue = viLength;
        return MVM_E_SUCCESS;
      } else if (vPropertyName == VM_VALUE_STR_PROTO) {
        CODE_COVERAGE(275); // Hit
        *vPropertyValue = getBuiltin(vm, BIN_ARRAY_PROTO);
        return MVM_E_SUCCESS;
      } else {
        CODE_COVERAGE(276); // Hit
      }
      // Array index
      if (Value_isVirtualInt14(vPropertyName)) {
        CODE_COVERAGE(277); // Hit
        uint16_t index = VirtualInt14_decode(vm, vPropertyName);
        DynamicPtr dpData = READ_FIELD_2(lpArr, TsArray, dpData);
        LongPtr lpData = DynamicPtr_decode_long(vm, dpData);
        if (index >= length) {
          CODE_COVERAGE(283); // Hit
          *vPropertyValue = VM_VALUE_UNDEFINED;
          return MVM_E_SUCCESS;
        } else {
          CODE_COVERAGE(328); // Hit
        }
        // We've already checked if the value exceeds the length, so lpData
        // cannot be null and the capacity must be at least as large as the
        // length of the array.
        VM_ASSERT(vm, lpData);
        VM_ASSERT(vm, length * 2 <= vm_getAllocationSizeExcludingHeaderFromHeaderWord(readAllocationHeaderWord_long(lpData)));
        Value value = LongPtr_read2_aligned(LongPtr_add(lpData, index * 2));
        if (value == VM_VALUE_DELETED) {
          CODE_COVERAGE(329); // Hit
          value = VM_VALUE_UNDEFINED;
        } else {
          CODE_COVERAGE(364); // Hit
        }
        *vPropertyValue = value;
        return MVM_E_SUCCESS;
      }
      CODE_COVERAGE(278); // Hit

      Value arrayProto = getBuiltin(vm, BIN_ARRAY_PROTO);
      if (arrayProto != VM_VALUE_NULL) {
        CODE_COVERAGE(396); // Hit
        return getProperty(vm, arrayProto, vPropertyName, vPropertyValue);
      } else {
        CODE_COVERAGE_UNTESTED(397); // Not hit
        *vPropertyValue = VM_VALUE_UNDEFINED;
        return MVM_E_SUCCESS;
      }
    }
    default: return MVM_E_TYPE_ERROR;
  }
}

static void growArray(VM* vm, TsArray* arr, uint16_t newLength, uint16_t newCapacity) {
  CODE_COVERAGE(293); // Hit
  VM_ASSERT(vm, newCapacity >= newLength);
  if (newCapacity > MAX_ALLOCATION_SIZE / 2) {
    CODE_COVERAGE_ERROR_PATH(540); // Not hit
    MVM_FATAL_ERROR(vm, MVM_E_ARRAY_TOO_LONG);
  }
  VM_ASSERT(vm, newCapacity != 0);

  uint16_t* pNewData = gc_allocateWithHeader(vm, newCapacity * 2, TC_REF_FIXED_LENGTH_ARRAY);
  // Copy values from the old array
  DynamicPtr dpOldData = arr->dpData;
  uint16_t oldCapacity = 0;
  if (dpOldData != VM_VALUE_NULL) {
    CODE_COVERAGE(294); // Hit
    LongPtr lpOldData = DynamicPtr_decode_long(vm, dpOldData);

    uint16_t oldDataHeader = readAllocationHeaderWord_long(lpOldData);
    uint16_t oldSize = vm_getAllocationSizeExcludingHeaderFromHeaderWord(oldDataHeader);
    VM_ASSERT(vm, (oldSize & 1) == 0);
    oldCapacity = oldSize / 2;

    memcpy_long(pNewData, lpOldData, oldSize);
  } else {
    CODE_COVERAGE(310); // Hit
  }
  CODE_COVERAGE(325); // Hit
  VM_ASSERT(vm, newCapacity >= oldCapacity);
  // Fill in the rest of the memory as holes
  uint16_t* p = &pNewData[oldCapacity];
  uint16_t* end = &pNewData[newCapacity];
  while (p != end) {
    *p++ = VM_VALUE_DELETED;
  }
  arr->dpData = ShortPtr_encode(vm, pNewData);
  arr->viLength = VirtualInt14_encode(vm, newLength);
}

static TeError setProperty(VM* vm, Value vObjectValue, Value vPropertyName, Value vPropertyValue) {
  CODE_COVERAGE(49); // Hit

  toPropertyName(vm, &vPropertyName);
  TeTypeCode type = deepTypeOf(vm, vObjectValue);
  switch (type) {
    case TC_REF_PROPERTY_LIST: {
      CODE_COVERAGE(366); // Hit
      if (vPropertyName == VM_VALUE_STR_PROTO) {
        CODE_COVERAGE_UNIMPLEMENTED(327); // Not hit
        VM_NOT_IMPLEMENTED(vm);
        return MVM_E_NOT_IMPLEMENTED;
      } else {
        CODE_COVERAGE(541); // Hit
      }

      // Note: while objects in general can be in ROM, objects which are
      // writable must always be in RAM.

      TsPropertyList* pPropertyList = DynamicPtr_decode_native(vm, vObjectValue);

      while (true) {
        CODE_COVERAGE(367); // Hit
        uint16_t headerWord = readAllocationHeaderWord(pPropertyList);
        uint16_t size = vm_getAllocationSizeExcludingHeaderFromHeaderWord(headerWord);
        uint16_t propCount = (size - sizeof (TsPropertyList)) / 4;

        uint16_t* p = (uint16_t*)(pPropertyList + 1);
        while (propCount--) {
          Value key = *p++;

          // We can do direct comparison because the strings have been interned,
          // and numbers are represented in a normalized way.
          if (key == vPropertyName) {
            CODE_COVERAGE(368); // Hit
            *p = vPropertyValue;
            return MVM_E_SUCCESS;
          } else {
            // Skip to next property
            p++;
            CODE_COVERAGE(369); // Hit
          }
        }

        DynamicPtr dpNext = pPropertyList->dpNext;
        // Move to next group, if there is one
        if (dpNext != VM_VALUE_NULL) {
          CODE_COVERAGE(542); // Hit
          pPropertyList = DynamicPtr_decode_native(vm, dpNext);
        } else {
          CODE_COVERAGE(543); // Hit
          break;
        }
      }
      // If we reach the end, then this is a new property. We add new properties
      // by just appending a new TsPropertyList onto the linked list. The GC
      // will compact these into the head later.
      TsPropertyCell* pNewCell = GC_ALLOCATE_TYPE(vm, TsPropertyCell, TC_REF_PROPERTY_LIST);
      ShortPtr spNewCell = ShortPtr_encode(vm, pNewCell);
      pNewCell->base.dpNext = VM_VALUE_NULL;
      pNewCell->base.dpProto = VM_VALUE_NULL; // Not used because this is a child cell, but still needs a value because the GC sees it.
      pNewCell->key = vPropertyName;
      pNewCell->value = vPropertyValue;

      // Attach to linked list. This needs to be a long-pointer write because we
      // don't know if the original property list was in data memory.
      //
      // Note: `pPropertyList` currently points to the last property list in
      // the chain.
      pPropertyList->dpNext = spNewCell;

      return MVM_E_SUCCESS;
    }
    case TC_REF_ARRAY: {
      CODE_COVERAGE(370); // Hit

      // Note: while objects in general can be in ROM, objects which are
      // writable must always be in RAM.

      TsArray* arr = DynamicPtr_decode_native(vm, vObjectValue);
      VirtualInt14 viLength = arr->viLength;
      VM_ASSERT(vm, Value_isVirtualInt14(viLength));
      uint16_t oldLength = VirtualInt14_decode(vm, viLength);
      DynamicPtr dpData = arr->dpData;
      uint16_t* pData = NULL;
      uint16_t oldCapacity = 0;
      if (dpData != VM_VALUE_NULL) {
        CODE_COVERAGE(544); // Hit
        VM_ASSERT(vm, Value_isShortPtr(dpData));
        pData = DynamicPtr_decode_native(vm, dpData);
        uint16_t dataSize = getAllocationSize(pData);
        oldCapacity = dataSize / 2;
      } else {
        CODE_COVERAGE(545); // Hit
      }

      // If the property name is "length" then we'll be changing the length
      if (vPropertyName == VM_VALUE_STR_LENGTH) {
        CODE_COVERAGE(282); // Hit

        if (!Value_isVirtualInt14(vPropertyValue))
          MVM_FATAL_ERROR(vm, MVM_E_TYPE_ERROR);
        uint16_t newLength = VirtualInt14_decode(vm, vPropertyValue);

        if (newLength < oldLength) { // Making array smaller
          CODE_COVERAGE(176); // Hit
          // pData will not be null because oldLength must be more than 1 for it to get here
          VM_ASSERT(vm, pData);
          // Wipe array items that aren't reachable
          uint16_t count = oldLength - newLength;
          uint16_t* p = &pData[newLength];
          while (count--)
            *p++ = VM_VALUE_DELETED;

          arr->viLength = VirtualInt14_encode(vm, newLength);
          return MVM_E_SUCCESS;
        } else if (newLength == oldLength) {
          CODE_COVERAGE_UNTESTED(546); // Not hit
          /* Do nothing */
        } else if (newLength <= oldCapacity) { // Array is getting bigger, but still less than capacity
          CODE_COVERAGE(287); // Hit

          // We can just overwrite the length field. Note that the newly
          // uncovered memory is already filled with VM_VALUE_DELETED
          arr->viLength = VirtualInt14_encode(vm, newLength);
          return MVM_E_SUCCESS;
        } else { // Make array bigger
          CODE_COVERAGE(288); // Hit
          // I'll assume that direct assignments to the length mean that people
          // know exactly how big the array should be, so we don't add any
          // extra capacity
          uint16_t newCapacity = newLength;
          growArray(vm, arr, newLength, newCapacity);
          return MVM_E_SUCCESS;
        }
      } else if (vPropertyName == VM_VALUE_STR_PROTO) { // Writing to the __proto__ property
        CODE_COVERAGE_UNTESTED(289); // Not hit
        // We could make this read/write in future
        return MVM_E_PROTO_IS_READONLY;
      } else if (Value_isVirtualInt14(vPropertyName)) { // Array index
        CODE_COVERAGE(285); // Hit
        uint16_t index = VirtualInt14_decode(vm, vPropertyName);

        // Need to expand the array?
        if (index >= oldLength) {
          CODE_COVERAGE(290); // Hit
          uint16_t newLength = index + 1;
          if (index < oldCapacity) {
            CODE_COVERAGE(291); // Hit
            // The length changes to include the value. The extra slots are
            // already filled in with holes from the original allocation.
            arr->viLength = VirtualInt14_encode(vm, newLength);
          } else {
            CODE_COVERAGE(292); // Hit
            // We expand the capacity more aggressively here because this is the
            // path used when we push into arrays or just assign values to an
            // array in a loop.
            uint16_t newCapacity = oldCapacity * 2;
            if (newCapacity < 4) newCapacity = 4;
            if (newCapacity < newLength) newCapacity = newLength;
            growArray(vm, arr, newLength, newCapacity);
          }
        } // End of array expansion

        // By this point, the array should have expanded as necessary
        dpData = arr->dpData;
        VM_ASSERT(vm, dpData != VM_VALUE_NULL);
        VM_ASSERT(vm, Value_isShortPtr(dpData));
        pData = DynamicPtr_decode_native(vm, dpData);
        #if MVM_SAFE_MODE
          if (!pData) {
            VM_ASSERT(vm, false);
            return MVM_E_ASSERTION_FAILED;
          }
        #endif // MVM_SAFE_MODE

        // Write the item to memory
        pData[index] = vPropertyValue;

        return MVM_E_SUCCESS;
      }
      CODE_COVERAGE(286); // Hit

      // JavaScript doesn't seem to throw by default when you set properties on
      // immutable objects. Here, I'm just treating the array as if it were
      // immutable with respect to non-index properties, and so here I'm just
      // ignoring the write.
      return MVM_E_SUCCESS;
    }
    default: return MVM_E_TYPE_ERROR;
  }
}

/** Converts the argument to either an TC_VAL_INT14 or a TC_REF_INTERNED_STRING, or gives an error */
static TeError toPropertyName(VM* vm, Value* value) {
  CODE_COVERAGE(50); // Hit
  // Property names in microvium are either integer indexes or non-integer interned strings
  TeTypeCode type = deepTypeOf(vm, *value);
  switch (type) {
    // These are already valid property names
    case TC_VAL_INT14: {
      CODE_COVERAGE(279); // Hit
      if (VirtualInt14_decode(vm, *value) < 0) {
        CODE_COVERAGE_UNTESTED(280); // Not hit
        return MVM_E_RANGE_ERROR;
      }
      CODE_COVERAGE(281); // Hit
      return MVM_E_SUCCESS;
    }
    case TC_REF_INTERNED_STRING: {
      CODE_COVERAGE(373); // Hit
      return MVM_E_SUCCESS;
    }

    case TC_REF_INT32: {
      CODE_COVERAGE_ERROR_PATH(374); // Not hit
      // 32-bit numbers are out of the range of supported array indexes
      return MVM_E_RANGE_ERROR;
    }

    case TC_REF_STRING: {
      CODE_COVERAGE_UNTESTED(375); // Not hit

      // Note: In Microvium at the moment, it's illegal to use an integer-valued
      // string as a property name. If the string is in bytecode, it will only
      // have the type TC_REF_STRING if it's a number and is illegal.
      if (!Value_isShortPtr(*value)) {
        return MVM_E_TYPE_ERROR;
      }

      if (vm_ramStringIsNonNegativeInteger(vm, *value)) {
        CODE_COVERAGE_ERROR_PATH(378); // Not hit
        return MVM_E_TYPE_ERROR;
      } else {
        CODE_COVERAGE_UNTESTED(379); // Not hit
      }

      // Strings need to be converted to interned strings in order to be valid
      // property names. This is because properties are searched by reference
      // equality.
      *value = toInternedString(vm, *value);
      return MVM_E_SUCCESS;
    }

    case TC_VAL_STR_LENGTH: {
      CODE_COVERAGE(272); // Hit
      return MVM_E_SUCCESS;
    }

    case TC_VAL_STR_PROTO: {
      CODE_COVERAGE(273); // Hit
      return MVM_E_SUCCESS;
    }
    default: {
      CODE_COVERAGE_ERROR_PATH(380); // Not hit
      return MVM_E_TYPE_ERROR;
    }
  }
}

// Converts a TC_REF_STRING to a TC_REF_INTERNED_STRING
// TODO: Test cases for this function
static Value toInternedString(VM* vm, Value value) {
  CODE_COVERAGE_UNTESTED(51); // Not hit
  VM_ASSERT(vm, deepTypeOf(vm, value) == TC_REF_STRING);

  // TC_REF_STRING values are always in GC memory. If they were in flash, they'd
  // already be TC_REF_INTERNED_STRING.
  char* pStr1 = DynamicPtr_decode_native(vm, value);
  uint16_t str1Size = getAllocationSize(pStr1);

  LongPtr lpStr1 = LongPtr_new(pStr1);
  // Note: the sizes here include the null terminator
  if ((str1Size == sizeof PROTO_STR) && (memcmp_long(lpStr1, LongPtr_new((void*)&PROTO_STR), sizeof PROTO_STR) == 0)) {
    CODE_COVERAGE_UNTESTED(547); // Not hit
    return VM_VALUE_STR_PROTO;
  } else if ((str1Size == sizeof LENGTH_STR) && (memcmp_long(lpStr1, LongPtr_new((void*)&LENGTH_STR), sizeof LENGTH_STR) == 0)) {
    CODE_COVERAGE_UNTESTED(548); // Not hit
    return VM_VALUE_STR_LENGTH;
  } else {
    CODE_COVERAGE_UNTESTED(549); // Not hit
  }

  LongPtr lpBytecode = vm->lpBytecode;

  // We start by searching the string table for interend strings that are baked
  // into the ROM. These are stored alphabetically, so we can perform a binary
  // search.

  uint16_t stringTableOffset = getSectionOffset(vm->lpBytecode, BCS_STRING_TABLE);
  uint16_t stringTableSize = getSectionOffset(vm->lpBytecode, sectionAfter(vm, BCS_STRING_TABLE)) - stringTableOffset;
  int strCount = stringTableSize / sizeof (Value);

  int first = 0;
  int last = strCount;
  int middle = (first + last) / 2;

  while (first <= last) {
    CODE_COVERAGE_UNTESTED(381); // Not hit
    uint16_t str2Offset = stringTableOffset + middle * 2;
    Value vStr2 = LongPtr_read2_aligned(LongPtr_add(lpBytecode, str2Offset));
    LongPtr lpStr2 = DynamicPtr_decode_long(vm, vStr2);
    uint16_t header = readAllocationHeaderWord_long(lpStr2);
    TeTypeCode tc = vm_getTypeCodeFromHeaderWord(header);
    VM_ASSERT(vm, tc == TC_REF_INTERNED_STRING);
    uint16_t str2Size = vm_getAllocationSizeExcludingHeaderFromHeaderWord(header);
    int compareSize = str1Size < str2Size ? str1Size : str2Size;
    int c = memcmp_long(lpStr1, lpStr2, compareSize);

    // If they compare equal for the range that they have in common, we check the length
    if (c == 0) {
      CODE_COVERAGE_UNTESTED(382); // Not hit
      if (str1Size < str2Size) {
        CODE_COVERAGE_UNTESTED(383); // Not hit
        c = -1;
      } else if (str1Size > str2Size) {
        CODE_COVERAGE_UNTESTED(384); // Not hit
        c = 1;
      } else {
        CODE_COVERAGE_UNTESTED(385); // Not hit
        // Exact match
        return vStr2;
      }
    }

    // c is > 0 if the string we're searching for comes after the middle point
    if (c > 0) {
      CODE_COVERAGE_UNTESTED(386); // Not hit
      first = middle + 1;
    } else {
      CODE_COVERAGE_UNTESTED(387); // Not hit
      last = middle - 1;
    }

    middle = (first + last) / 2;
  }

  // At this point, we haven't found the interned string in the bytecode. We
  // need to check in RAM. Now we're comparing an in-RAM string against other
  // in-RAM strings. We're looking for an exact match, not performing a binary
  // search with inequality comparison, since the linked list of interned
  // strings in RAM is not sorted.
  Value vInternedStrings = getBuiltin(vm, BIN_INTERNED_STRINGS);
  VM_ASSERT(vm, (vInternedStrings == VM_VALUE_NULL) || Value_isShortPtr(vInternedStrings));
  Value spCell = vInternedStrings;
  while (spCell != VM_VALUE_NULL) {
    CODE_COVERAGE_UNTESTED(388); // Not hit
    VM_ASSERT(vm, Value_isShortPtr(spCell));
    TsInternedStringCell* pCell = ShortPtr_decode(vm, spCell);
    Value vStr2 = pCell->str;
    char* pStr2 = ShortPtr_decode(vm, vStr2);
    uint16_t str2Header = readAllocationHeaderWord(pStr2);
    uint16_t str2Size = vm_getAllocationSizeExcludingHeaderFromHeaderWord(str2Header);

    // The sizes have to match for the strings to be equal
    if (str2Size == str1Size) {
      CODE_COVERAGE_UNTESTED(389); // Not hit
      // Note: we use memcmp instead of strcmp because strings are allowed to
      // have embedded null terminators.
      int c = memcmp(pStr1, pStr2, str1Size);
      // Equal?
      if (c == 0) {
        CODE_COVERAGE_UNTESTED(390); // Not hit
        return vStr2;
      } else {
        CODE_COVERAGE_UNTESTED(391); // Not hit
      }
    } else {
      CODE_COVERAGE_UNTESTED(550); // Not hit
    }
    spCell = pCell->spNext;
    TABLE_COVERAGE(spCell ? 1 : 0, 2, 551); // Not hit
  }

  // If we get here, it means there was no matching interned string already
  // existing in ROM or RAM. We upgrade the current string to a
  // TC_REF_INTERNED_STRING, since we now know it doesn't conflict with any existing
  // existing interned strings.
  setHeaderWord(vm, pStr1, TC_REF_INTERNED_STRING, str1Size);

  // Add the string to the linked list of interned strings
  TsInternedStringCell* pCell = GC_ALLOCATE_TYPE(vm, TsInternedStringCell, TC_REF_INTERNAL_CONTAINER);
  // Push onto linked list2
  pCell->spNext = vInternedStrings;
  pCell->str = value;
  setBuiltin(vm, BIN_INTERNED_STRINGS, ShortPtr_encode(vm, pCell));

  return value;
}

static int memcmp_long(LongPtr p1, LongPtr p2, size_t size) {
  CODE_COVERAGE_UNTESTED(471); // Not hit
  return MVM_LONG_MEM_CMP(p1, p2, size);
}

static void memcpy_long(void* target, LongPtr source, size_t size) {
  CODE_COVERAGE(9); // Hit
  MVM_LONG_MEM_CPY(target, source, size);
}

/** Size of string excluding bonus null terminator */
static uint16_t vm_stringSizeUtf8(VM* vm, Value stringValue) {
  CODE_COVERAGE(53); // Hit
  LongPtr lpStr = DynamicPtr_decode_long(vm, stringValue);
  uint16_t headerWord = readAllocationHeaderWord_long(lpStr);
  TeTypeCode typeCode = vm_getTypeCodeFromHeaderWord(headerWord);
  if (typeCode == TC_VAL_STR_PROTO) {
    CODE_COVERAGE_UNTESTED(552); // Not hit
    return 9;
  } else {
    CODE_COVERAGE(553); // Hit
  }
  if (typeCode == TC_VAL_STR_LENGTH) return 6;
  VM_ASSERT(vm, (typeCode == TC_REF_STRING) || (typeCode == TC_REF_INTERNED_STRING));
  return vm_getAllocationSizeExcludingHeaderFromHeaderWord(headerWord) - 1;
}

/**
 * Checks if a string contains only decimal digits (and is not empty). May only
 * be called on TC_REF_STRING and only those in GC memory.
 */
static bool vm_ramStringIsNonNegativeInteger(VM* vm, Value str) {
  CODE_COVERAGE_UNTESTED(55); // Not hit
  VM_ASSERT(vm, deepTypeOf(vm, str) == TC_REF_STRING);

  char* pStr = ShortPtr_decode(vm, str);

  // Length excluding bonus null terminator
  uint16_t len = getAllocationSize(pStr) - 1;
  char* p = pStr;
  if (!len) {
    CODE_COVERAGE_UNTESTED(554); // Not hit
    return false;
  } else {
    CODE_COVERAGE_UNTESTED(555); // Not hit
  }
  while (len--) {
    CODE_COVERAGE_UNTESTED(398); // Not hit
    if (!isdigit(*p++)) {
      CODE_COVERAGE_UNTESTED(399); // Not hit
      return false;
    } else {
      CODE_COVERAGE_UNTESTED(400); // Not hit
    }
  }
  return true;
}

TeError toInt32Internal(mvm_VM* vm, mvm_Value value, int32_t* out_result) {
  CODE_COVERAGE(56); // Hit
  // TODO: when the type codes are more stable, we should convert these to a table.
  *out_result = 0;
  TeTypeCode type = deepTypeOf(vm, value);
  MVM_SWITCH_CONTIGUOUS(type, TC_END - 1) {
    MVM_CASE_CONTIGUOUS(TC_VAL_INT14):
    MVM_CASE_CONTIGUOUS(TC_REF_INT32): {
      CODE_COVERAGE(401); // Hit
      *out_result = vm_readInt32(vm, type, value);
      return MVM_E_SUCCESS;
    }
    MVM_CASE_CONTIGUOUS(TC_REF_FLOAT64): {
      CODE_COVERAGE(402); // Hit
      return MVM_E_FLOAT64;
    }
    MVM_CASE_CONTIGUOUS(TC_REF_STRING): {
      CODE_COVERAGE_UNIMPLEMENTED(403); // Not hit
      VM_NOT_IMPLEMENTED(vm); break;
    }
    MVM_CASE_CONTIGUOUS(TC_REF_INTERNED_STRING): {
      CODE_COVERAGE_UNIMPLEMENTED(404); // Not hit
      VM_NOT_IMPLEMENTED(vm); break;
    }
    MVM_CASE_CONTIGUOUS(TC_VAL_STR_LENGTH): {
      CODE_COVERAGE_UNIMPLEMENTED(270); // Not hit
      VM_NOT_IMPLEMENTED(vm); break;
    }
    MVM_CASE_CONTIGUOUS(TC_VAL_STR_PROTO): {
      CODE_COVERAGE_UNIMPLEMENTED(271); // Not hit
      VM_NOT_IMPLEMENTED(vm); break;
    }
    MVM_CASE_CONTIGUOUS(TC_REF_PROPERTY_LIST): {
      CODE_COVERAGE(405); // Hit
      return MVM_E_NAN;
    }
    MVM_CASE_CONTIGUOUS(TC_REF_ARRAY): {
      CODE_COVERAGE_UNTESTED(406); // Not hit
      return MVM_E_NAN;
    }
    MVM_CASE_CONTIGUOUS(TC_REF_FUNCTION): {
      CODE_COVERAGE(408); // Hit
      return MVM_E_NAN;
    }
    MVM_CASE_CONTIGUOUS(TC_REF_HOST_FUNC): {
      CODE_COVERAGE_UNTESTED(409); // Not hit
      return MVM_E_NAN;
    }
    MVM_CASE_CONTIGUOUS(TC_REF_CLOSURE): {
      CODE_COVERAGE_UNTESTED(410); // Not hit
      return MVM_E_NAN;
    }
    MVM_CASE_CONTIGUOUS(TC_REF_RESERVED_1B): {
      CODE_COVERAGE_UNTESTED(411); // Not hit
      VM_RESERVED(vm); break;
    }
    MVM_CASE_CONTIGUOUS(TC_REF_VIRTUAL): {
      CODE_COVERAGE_UNTESTED(626); // Not hit
      VM_RESERVED(vm); break;
    }
    MVM_CASE_CONTIGUOUS(TC_REF_CLASS): {
      CODE_COVERAGE_UNTESTED(627); // Not hit
      return MVM_E_NAN;
    }
    MVM_CASE_CONTIGUOUS(TC_REF_SYMBOL): {
      CODE_COVERAGE_UNTESTED(412); // Not hit
      return MVM_E_NAN;
    }
    MVM_CASE_CONTIGUOUS(TC_VAL_UNDEFINED): {
      CODE_COVERAGE(413); // Hit
      return MVM_E_NAN;
    }
    MVM_CASE_CONTIGUOUS(TC_VAL_NULL): {
      CODE_COVERAGE(414); // Hit
      break;
    }
    MVM_CASE_CONTIGUOUS(TC_VAL_TRUE): {
      CODE_COVERAGE_UNTESTED(415); // Not hit
      *out_result = 1; break;
    }
    MVM_CASE_CONTIGUOUS(TC_VAL_FALSE): {
      CODE_COVERAGE_UNTESTED(416); // Not hit
      break;
    }
    MVM_CASE_CONTIGUOUS(TC_VAL_NAN): {
      CODE_COVERAGE(417); // Hit
      return MVM_E_NAN;
    }
    MVM_CASE_CONTIGUOUS(TC_VAL_NEG_ZERO): {
      CODE_COVERAGE(418); // Hit
      return MVM_E_NEG_ZERO;
    }
    MVM_CASE_CONTIGUOUS(TC_VAL_DELETED): {
      CODE_COVERAGE_UNTESTED(419); // Not hit
      return MVM_E_NAN;
    }
    default:
      VM_ASSERT_UNREACHABLE(vm);
  }
  return MVM_E_SUCCESS;
}

int32_t mvm_toInt32(mvm_VM* vm, mvm_Value value) {
  CODE_COVERAGE(57); // Hit
  int32_t result;
  TeError err = toInt32Internal(vm, value, &result);
  if (err == MVM_E_SUCCESS) {
    CODE_COVERAGE(420); // Hit
    return result;
  } else if (err == MVM_E_NAN) {
    CODE_COVERAGE(421); // Hit
    return 0;
  } else if (err == MVM_E_NEG_ZERO) {
    CODE_COVERAGE_UNTESTED(422); // Not hit
    return 0;
  } else {
    CODE_COVERAGE_UNTESTED(423); // Not hit
  }

  VM_ASSERT(vm, deepTypeOf(vm, value) == TC_REF_FLOAT64);
  #if MVM_SUPPORT_FLOAT
    return (int32_t)mvm_toFloat64(vm, value);
  #else // !MVM_SUPPORT_FLOAT
    // If things were compiled correctly, there shouldn't be any floats in the
    // system at all
    return 0;
  #endif
}

#if MVM_SUPPORT_FLOAT
MVM_FLOAT64 mvm_toFloat64(mvm_VM* vm, mvm_Value value) {
  CODE_COVERAGE(58); // Hit
  int32_t result;
  TeError err = toInt32Internal(vm, value, &result);
  if (err == MVM_E_SUCCESS) {
    CODE_COVERAGE(424); // Hit
    return result;
  } else if (err == MVM_E_NAN) {
    CODE_COVERAGE(425); // Hit
    return MVM_FLOAT64_NAN;
  } else if (err == MVM_E_NEG_ZERO) {
    CODE_COVERAGE(426); // Hit
    return -0.0;
  } else {
    CODE_COVERAGE(427); // Hit
  }

  VM_ASSERT(vm, deepTypeOf(vm, value) == TC_REF_FLOAT64);
  LongPtr lpFloat = DynamicPtr_decode_long(vm, value);
  MVM_FLOAT64 f;
  memcpy_long(&f, lpFloat, sizeof f);
  return f;
}
#endif // MVM_SUPPORT_FLOAT

// See implementation of mvm_equal for the meaning of each
typedef enum TeEqualityAlgorithm {
  EA_NONE,
  EA_COMPARE_PTR_VALUE_AND_TYPE,
  EA_COMPARE_NON_PTR_TYPE,
  EA_COMPARE_REFERENCE,
  EA_NOT_EQUAL,
  EA_COMPARE_STRING,
} TeEqualityAlgorithm;

static const TeEqualityAlgorithm equalityAlgorithmByTypeCode[TC_END] = {
  EA_NONE,                       // TC_REF_TOMBSTONE          = 0x0
  EA_COMPARE_PTR_VALUE_AND_TYPE, // TC_REF_INT32              = 0x1
  EA_COMPARE_PTR_VALUE_AND_TYPE, // TC_REF_FLOAT64            = 0x2
  EA_COMPARE_STRING,             // TC_REF_STRING             = 0x3
  EA_COMPARE_STRING,             // TC_REF_INTERNED_STRING    = 0x4
  EA_COMPARE_REFERENCE,          // TC_REF_FUNCTION           = 0x5
  EA_COMPARE_PTR_VALUE_AND_TYPE, // TC_REF_HOST_FUNC          = 0x6
  EA_COMPARE_PTR_VALUE_AND_TYPE, // TC_REF_BIG_INT            = 0x7
  EA_COMPARE_REFERENCE,          // TC_REF_SYMBOL             = 0x8
  EA_NONE,                       // TC_REF_RESERVED_1         = 0x9
  EA_NONE,                       // TC_REF_RESERVED_2         = 0xA
  EA_NONE,                       // TC_REF_INTERNAL_CONTAINER = 0xB
  EA_COMPARE_REFERENCE,          // TC_REF_PROPERTY_LIST      = 0xC
  EA_COMPARE_REFERENCE,          // TC_REF_ARRAY              = 0xD
  EA_COMPARE_REFERENCE,          // TC_REF_FIXED_LENGTH_ARRAY = 0xE
  EA_COMPARE_REFERENCE,          // TC_REF_CLOSURE            = 0xF
  EA_COMPARE_NON_PTR_TYPE,       // TC_VAL_INT14              = 0x10
  EA_COMPARE_NON_PTR_TYPE,       // TC_VAL_UNDEFINED          = 0x11
  EA_COMPARE_NON_PTR_TYPE,       // TC_VAL_NULL               = 0x12
  EA_COMPARE_NON_PTR_TYPE,       // TC_VAL_TRUE               = 0x13
  EA_COMPARE_NON_PTR_TYPE,       // TC_VAL_FALSE              = 0x14
  EA_NOT_EQUAL,                  // TC_VAL_NAN                = 0x15
  EA_COMPARE_NON_PTR_TYPE,       // TC_VAL_NEG_ZERO           = 0x16
  EA_NONE,                       // TC_VAL_DELETED            = 0x17
  EA_COMPARE_STRING,             // TC_VAL_STR_LENGTH         = 0x18
  EA_COMPARE_STRING,             // TC_VAL_STR_PROTO          = 0x19
};

bool mvm_equal(mvm_VM* vm, mvm_Value a, mvm_Value b) {
  CODE_COVERAGE(462); // Hit

  TeTypeCode aType = deepTypeOf(vm, a);
  TeTypeCode bType = deepTypeOf(vm, b);
  TeEqualityAlgorithm algorithmA = equalityAlgorithmByTypeCode[aType];
  TeEqualityAlgorithm algorithmB = equalityAlgorithmByTypeCode[bType];

  TABLE_COVERAGE(algorithmA, 6, 556); // Hit 4/6
  TABLE_COVERAGE(algorithmB, 6, 557); // Hit 4/6
  TABLE_COVERAGE(aType, TC_END, 558); // Hit 5/26
  TABLE_COVERAGE(bType, TC_END, 559); // Hit 6/26

  // If the values aren't even in the same class of comparison, they're not
  // equal. In particular, strings will not be equal to non-strings.
  if (algorithmA != algorithmB) {
    CODE_COVERAGE(560); // Hit
    return false;
  } else {
    CODE_COVERAGE(561); // Hit
  }

  if (algorithmA == EA_NOT_EQUAL) {
    CODE_COVERAGE(562); // Hit
    return false; // E.g. comparing NaN
  } else {
    CODE_COVERAGE(563); // Hit
  }

  if (a == b) {
    CODE_COVERAGE(564); // Hit
    return true;
  } else {
    CODE_COVERAGE(565); // Hit
  }

  switch (algorithmA) {
    case EA_COMPARE_REFERENCE: {
      // Reference equality comparison assumes that two values with different
      // locations in memory must be different values, since their identity is
      // their address. Since we've already checked `a == b`, this must be false.
      return false;
    }
    case EA_COMPARE_NON_PTR_TYPE: {
      // Non-pointer types are those like Int14 and the well-known values
      // (except NaN). These can just be compared with `a == b`, which we've
      // already done.
      return false;
    }

    case EA_COMPARE_STRING: {
      // Strings are a pain to compare because there are edge cases like the
      // fact that the string "length" _may_ be represented by
      // VM_VALUE_STR_LENGTH rather than a pointer to a string (or it may be a
      // TC_REF_STRING). To keep the code concise, I'm fetching a pointer to the
      // string data itself and then comparing that. This is the only equality
      // algorithm that doesn't check the type. It makes use of the check for
      // `algorithmA != algorithmB` from earlier and the fact that only strings
      // compare with this algorithm, which means we won't get to this point
      // unless both `a` and `b` are strings.
      if (a == b) {
        CODE_COVERAGE_UNTESTED(566); // Not hit
        return true;
      } else {
        CODE_COVERAGE(567); // Hit
      }
      size_t sizeA;
      size_t sizeB;
      LongPtr lpStrA = vm_toStringUtf8_long(vm, a, &sizeA);
      LongPtr lpStrB = vm_toStringUtf8_long(vm, b, &sizeB);
      bool result = (sizeA == sizeB) && memcmp_long(lpStrA, lpStrB, (uint16_t)sizeA);
      TABLE_COVERAGE(result ? 1 : 0, 2, 568); // Hit 1/2
      return result;
    }

    /*
    Compares two values that are both pointer values that point to non-reference
    types (e.g. int32). These will be equal if the value pointed to has the same
    type, the same size, and the raw data pointed to is the same.
    */
    case EA_COMPARE_PTR_VALUE_AND_TYPE: {
      CODE_COVERAGE_UNTESTED(475); // Not hit

      if (a == b) {
        CODE_COVERAGE_UNTESTED(569); // Not hit
        return true;
      } else {
        CODE_COVERAGE_UNTESTED(570); // Not hit
      }
      if (aType != bType) {
        CODE_COVERAGE_UNTESTED(571); // Not hit
        return false;
      } else {
        CODE_COVERAGE_UNTESTED(572); // Not hit
        }

      LongPtr lpA = DynamicPtr_decode_long(vm, a);
      LongPtr lpB = DynamicPtr_decode_long(vm, b);
      uint16_t aHeaderWord = readAllocationHeaderWord_long(lpA);
      uint16_t bHeaderWord = readAllocationHeaderWord_long(lpB);
      // If the header words are different, the sizes or types are different
      if (aHeaderWord != bHeaderWord) {
        CODE_COVERAGE_UNTESTED(476); // Not hit
        return false;
      } else {
        CODE_COVERAGE_UNTESTED(477); // Not hit
      }
      uint16_t size = vm_getAllocationSizeExcludingHeaderFromHeaderWord(aHeaderWord);
      if (memcmp_long(lpA, lpB, size) == 0) {
        CODE_COVERAGE_UNTESTED(481); // Not hit
        return true;
      } else {
        CODE_COVERAGE_UNTESTED(482); // Not hit
        return false;
      }
    }

    default: {
      VM_ASSERT_UNREACHABLE(vm);
      return false;
    }
  }
}

bool mvm_isNaN(mvm_Value value) {
  CODE_COVERAGE_UNTESTED(573); // Not hit
  return value == VM_VALUE_NAN;
}

static void sanitizeArgs(VM* vm, Value* args, uint8_t argCount) {
  CODE_COVERAGE(574); // Hit
  /*
  It's important that we don't leak object pointers into the host because static
  analysis optimization passes need to be able to perform unambiguous alias
  analysis, and we don't yet have a standard ABI for allowing the host to
  interact with objects in a way that works with these kinds of optimizers
  (maybe in future).
  */
  Value* arg = args;
  while (argCount--) {
    CODE_COVERAGE(575); // Hit
    VM_ASSERT(vm, *arg != VM_VALUE_DELETED);
    mvm_TeType type = mvm_typeOf(vm, *arg);
    if (
      (type == VM_T_FUNCTION) ||
      (type == VM_T_OBJECT) ||
      (type == VM_T_ARRAY)
    ) {
      *arg = VM_VALUE_UNDEFINED;
    }
    arg++;
  }
}

#if MVM_INCLUDE_SNAPSHOT_CAPABILITY

// Opposite of loadPtr. Called during snapshotting
static void serializePtr(VM* vm, Value* pv) {
  CODE_COVERAGE(576); // Hit
  Value v = *pv;
  if (!Value_isShortPtr(v)) {
    CODE_COVERAGE(577); // Hit
    return;
  } else {
    CODE_COVERAGE(578); // Hit
  }
  void* p = ShortPtr_decode(vm, v);

  // Pointers are encoded as an offset in the heap
  uint16_t offsetInHeap = pointerOffsetInHeap(vm, vm->pLastBucket, p);

  // The lowest bit must be zero so that this is tagged as a "ShortPtr".
  VM_ASSERT(vm, (offsetInHeap & 1) == 0);

  *pv = offsetInHeap;
}

// The opposite of `loadPointers`
static void serializePointers(VM* vm, mvm_TsBytecodeHeader* bc) {
  CODE_COVERAGE(579); // Hit
  // CAREFUL! This function mutates `bc`, not `vm`.

  uint16_t n;
  uint16_t* p;

  uint16_t heapOffset = bc->sectionOffsets[BCS_HEAP];
  uint16_t heapSize = bc->bytecodeSize - heapOffset;

  uint16_t* pGlobals = (uint16_t*)((uint8_t*)bc + bc->sectionOffsets[BCS_GLOBALS]);
  uint16_t* heapMemory = (uint16_t*)((uint8_t*)bc + heapOffset);

  // Roots in global variables
  uint16_t globalsSize = bc->sectionOffsets[BCS_GLOBALS + 1] - bc->sectionOffsets[BCS_GLOBALS];
  p = pGlobals;
  n = globalsSize / 2;
  TABLE_COVERAGE(n ? 1 : 0, 2, 580); // Hit 1/2
  while (n--) {
    serializePtr(vm, p++);
  }

  // Pointers in heap memory
  p = heapMemory;
  uint16_t* heapEnd = (uint16_t*)((uint8_t*)heapMemory + heapSize);
  while (p < heapEnd) {
    CODE_COVERAGE(581); // Hit
    uint16_t header = *p++;
    uint16_t size = vm_getAllocationSizeExcludingHeaderFromHeaderWord(header);
    uint16_t words = (size + 1) / 2;
    TeTypeCode tc = vm_getTypeCodeFromHeaderWord(header);

    if (tc < TC_REF_DIVIDER_CONTAINER_TYPES) { // Non-container types
      CODE_COVERAGE(582); // Hit
      p += words;
      continue;
    } else {
      // Else, container types
      CODE_COVERAGE(583); // Hit
    }

    while (words--) {
      if (Value_isShortPtr(*p))
        serializePtr(vm, p);
      p++;
    }
  }
}

void* mvm_createSnapshot(mvm_VM* vm, size_t* out_size) {
  CODE_COVERAGE(503); // Hit
  if (out_size)
    *out_size = 0;

  uint16_t heapOffset = getSectionOffset(vm->lpBytecode, BCS_HEAP);
  uint16_t heapSize = getHeapSize(vm);

  // This assumes that the heap is the last section in the bytecode. Since the
  // heap is the only part of the bytecode image that changes size, we can just
  // calculate the new bytecode size as follows
  VM_ASSERT(vm, BCS_HEAP == BCS_SECTION_COUNT - 1);
  uint32_t bytecodeSize = (uint32_t)heapOffset + heapSize;

  if (bytecodeSize > 0xFFFF) {
    CODE_COVERAGE_ERROR_PATH(584); // Not hit
    MVM_FATAL_ERROR(vm, MVM_E_SNAPSHOT_TOO_LARGE);
  } else {
    CODE_COVERAGE(585); // Hit
  }

  mvm_TsBytecodeHeader* pNewBytecode = malloc(bytecodeSize);
  if (!pNewBytecode) return NULL;

  // The globals and heap are the last parts of the image because they're the
  // only mutable sections
  VM_ASSERT(vm, BCS_GLOBALS == BCS_SECTION_COUNT - 2);
  uint16_t sizeOfConstantPart = getSectionOffset(vm->lpBytecode, BCS_GLOBALS);

  // The first part of the snapshot doesn't change between executions (except
  // some header fields, which we'll update later).
  memcpy_long(pNewBytecode, vm->lpBytecode, sizeOfConstantPart);

  // Snapshot the globals memory
  uint16_t sizeOfGlobals = getSectionSize(vm, BCS_GLOBALS);
  memcpy((uint8_t*)pNewBytecode + pNewBytecode->sectionOffsets[BCS_GLOBALS], vm->globals, sizeOfGlobals);

  // Snapshot heap memory

  TsBucket* pBucket = vm->pLastBucket;
  // Start at the end of the heap and work backwards, because buckets are linked
  // in reverse order. (Edit: actually, they're also linked forwards now, but I
  // might retract that at some point so I'll leave this with the backwards
  // iteration).
  uint8_t* pHeapStart = (uint8_t*)pNewBytecode + pNewBytecode->sectionOffsets[BCS_HEAP];
  uint8_t* pTarget = pHeapStart + heapSize;
  uint16_t cursor = heapSize;
  TABLE_COVERAGE(pBucket ? 1 : 0, 2, 586); // Hit 1/2
  while (pBucket) {
    CODE_COVERAGE(504); // Hit
    uint16_t offsetStart = pBucket->offsetStart;
    uint16_t bucketSize = cursor - offsetStart;
    uint8_t* pBucketData = getBucketDataBegin(pBucket);

    pTarget -= bucketSize;
    memcpy(pTarget, pBucketData, bucketSize);

    cursor = offsetStart;
    pBucket = pBucket->prev;
  }

  // Update header fields
  pNewBytecode->bytecodeSize = bytecodeSize;

  // Convert pointers-to-RAM into their corresponding serialized form
  serializePointers(vm, pNewBytecode);

  uint16_t crcStartOffset = OFFSETOF(mvm_TsBytecodeHeader, crc) + sizeof pNewBytecode->crc;
  uint16_t crcSize = bytecodeSize - crcStartOffset;
  void* pCrcStart = (uint8_t*)pNewBytecode + crcStartOffset;
  pNewBytecode->crc = MVM_CALC_CRC16_CCITT(pCrcStart, crcSize);

  if (out_size) {
    CODE_COVERAGE(587); // Hit
    *out_size = bytecodeSize;
  }
  return (void*)pNewBytecode;
}
#endif // MVM_INCLUDE_SNAPSHOT_CAPABILITY

#if MVM_INCLUDE_DEBUG_CAPABILITY

void mvm_dbg_setBreakpoint(VM* vm, uint16_t bytecodeAddress) {
  CODE_COVERAGE_UNTESTED(588); // Not hit

  // These checks on the bytecode address are assertions rather than user faults
  // because the address is probably not manually computed by a user, it's
  // derived from some kind of debug symbol file. In a production environment,
  // setting a breakpoint on an address that's never executed (e.g. because it's
  // not executable) is not a VM failure.
  VM_ASSERT(vm, bytecodeAddress >= getSectionOffset(vm->lpBytecode, BCS_ROM));
  VM_ASSERT(vm, bytecodeAddress < getSectionOffset(vm->lpBytecode, sectionAfter(vm, BCS_ROM)));

  mvm_dbg_removeBreakpoint(vm, bytecodeAddress);
  TsBreakpoint* breakpoint = malloc(sizeof (TsBreakpoint));
  if (!breakpoint) {
    MVM_FATAL_ERROR(vm, MVM_E_MALLOC_FAIL);
    return;
  }
  breakpoint->bytecodeAddress = bytecodeAddress;
  // Add to linked-list
  breakpoint->next = vm->pBreakpoints;
  vm->pBreakpoints = breakpoint;
}

void mvm_dbg_removeBreakpoint(VM* vm, uint16_t bytecodeAddress) {
  CODE_COVERAGE_UNTESTED(589); // Not hit

  TsBreakpoint** ppBreakpoint = &vm->pBreakpoints;
  TsBreakpoint* pBreakpoint = *ppBreakpoint;
  while (pBreakpoint) {
    if (pBreakpoint->bytecodeAddress == bytecodeAddress) {
      CODE_COVERAGE_UNTESTED(590); // Not hit
      // Remove from linked list
      *ppBreakpoint = pBreakpoint->next;
      free(pBreakpoint);
      pBreakpoint = *ppBreakpoint;
    } else {
      CODE_COVERAGE_UNTESTED(591); // Not hit
      ppBreakpoint = &pBreakpoint->next;
      pBreakpoint = *ppBreakpoint;
    }
  }
}

void mvm_dbg_setBreakpointCallback(mvm_VM* vm, mvm_TfBreakpointCallback cb) {
  CODE_COVERAGE_UNTESTED(592); // Not hit
  // It doesn't strictly need to be null, but is probably a mistake if it's not.
  VM_ASSERT(vm, vm->breakpointCallback == NULL);
  vm->breakpointCallback = cb;
}

#endif // MVM_INCLUDE_DEBUG_CAPABILITY

/**
 * Test out the LONG_PTR macros provided in the port file. lpBytecode should
 * point to actual bytecode, whereas pHeader should point to a local copy that's
 * been validated.
 */
static TeError vm_validatePortFileMacros(MVM_LONG_PTR_TYPE lpBytecode, mvm_TsBytecodeHeader* pHeader) {
  uint32_t x1 = 0x12345678;
  uint32_t x2 = 0x12345678;
  uint32_t x3 = 0x87654321;
  uint32_t x4 = 0x99999999;
  uint32_t* px1 = &x1;
  uint32_t* px2 = &x2;
  uint32_t* px3 = &x3;
  uint32_t* px4 = &x4;
  MVM_LONG_PTR_TYPE lpx1 = MVM_LONG_PTR_NEW(px1);
  MVM_LONG_PTR_TYPE lpx2 = MVM_LONG_PTR_NEW(px2);
  MVM_LONG_PTR_TYPE lpx3 = MVM_LONG_PTR_NEW(px3);
  MVM_LONG_PTR_TYPE lpx4 = MVM_LONG_PTR_NEW(px4);

  if (!((MVM_LONG_PTR_TRUNCATE(lpx1)) == px1)) goto LBL_FAIL;
  if (!((MVM_READ_LONG_PTR_1(lpx1)) == 0x78)) goto LBL_FAIL;
  if (!((MVM_READ_LONG_PTR_2(lpx1)) == 0x5678)) goto LBL_FAIL;
  if (!((MVM_READ_LONG_PTR_1((MVM_LONG_PTR_ADD(lpx1, 1)))) == 0x56)) goto LBL_FAIL;
  if (!((MVM_LONG_PTR_SUB((MVM_LONG_PTR_ADD(lpx1, 3)), lpx1)) == 3)) goto LBL_FAIL;
  if (!((MVM_LONG_PTR_SUB(lpx1, (MVM_LONG_PTR_ADD(lpx1, 3)))) == -3)) goto LBL_FAIL;
  if (!((MVM_LONG_MEM_CMP(lpx1, lpx2, 4)) == 0)) goto LBL_FAIL;
  if (!((MVM_LONG_MEM_CMP(lpx1, lpx3, 4)) > 0)) goto LBL_FAIL;
  if (!((MVM_LONG_MEM_CMP(lpx1, lpx4, 4)) < 0)) goto LBL_FAIL;

  MVM_LONG_MEM_CPY(px4, lpx3, 4);
  if (!(x4 == 0x87654321)) goto LBL_FAIL;
  x4 = 0x99999999;

  // The above tests were testing the case of using a long pointer to point to
  // local RAM. We need to also test that everything works when point to the
  // actual bytecode. lpBytecode and pHeader should point to data of the same
  // value but in different address spaces (ROM and RAM respectively).

  if (!((MVM_READ_LONG_PTR_1(lpBytecode)) == pHeader->bytecodeVersion)) goto LBL_FAIL;
  if (!((MVM_READ_LONG_PTR_2(lpBytecode)) == *((uint16_t*)pHeader))) goto LBL_FAIL;
  if (!((MVM_READ_LONG_PTR_1((MVM_LONG_PTR_ADD(lpBytecode, 2)))) == pHeader->requiredEngineVersion)) goto LBL_FAIL;
  if (!((MVM_LONG_PTR_SUB((MVM_LONG_PTR_ADD(lpBytecode, 3)), lpBytecode)) == 3)) goto LBL_FAIL;
  if (!((MVM_LONG_PTR_SUB(lpBytecode, (MVM_LONG_PTR_ADD(lpBytecode, 3)))) == -3)) goto LBL_FAIL;
  if (!((MVM_LONG_MEM_CMP(lpBytecode, (MVM_LONG_PTR_NEW(pHeader)), 8)) == 0)) goto LBL_FAIL;

  if (MVM_NATIVE_POINTER_IS_16_BIT && (sizeof(void*) != 2)) return MVM_E_EXPECTED_POINTER_SIZE_TO_BE_16_BIT;
  if ((!MVM_NATIVE_POINTER_IS_16_BIT) && (sizeof(void*) == 2)) return MVM_E_EXPECTED_POINTER_SIZE_NOT_TO_BE_16_BIT;

  return MVM_E_SUCCESS;

LBL_FAIL:
  return MVM_E_PORT_FILE_MACRO_TEST_FAILURE;
}

uint16_t mvm_getCurrentAddress(VM* vm) {
  vm_TsStack* stack = vm->stack;
  if (!stack) return 0; // Not currently running
  LongPtr lpProgramCounter = stack->reg.lpProgramCounter;
  LongPtr lpBytecode = vm->lpBytecode;
  uint16_t address = (uint16_t)MVM_LONG_PTR_SUB(lpProgramCounter, lpBytecode);
  return address;
}<|MERGE_RESOLUTION|>--- conflicted
+++ resolved
@@ -1147,12 +1147,8 @@
   AF_CALLED_FROM_EXTERNAL = 1 << 10
 } vm_TeActivationFlags;
 
-<<<<<<< HEAD
 typedef struct vm_TsRegisters { // 14 B
   uint16_t* pFrameBase;
-=======
-typedef struct vm_TsRegisters {
->>>>>>> 4b7d4f51
   uint16_t* pStackPointer;
   uint16_t* pFrameBase;
   LongPtr lpProgramCounter;
@@ -1285,13 +1281,8 @@
 
 
 static inline uint16_t getAllocationSize_long(LongPtr lpAllocation) {
-<<<<<<< HEAD
   CODE_COVERAGE_UNTESTED(514); // Not hit
   uint16_t headerWord = LongPtr_read2(LongPtr_add(lpAllocation, -2));
-=======
-  CODE_COVERAGE(514); // Not hit
-  uint16_t headerWord = LongPtr_read2_aligned(LongPtr_add(lpAllocation, -2));
->>>>>>> 4b7d4f51
   return vm_getAllocationSizeExcludingHeaderFromHeaderWord(headerWord);
 }
 
