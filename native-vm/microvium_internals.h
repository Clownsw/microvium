// See microvium.c for design notes.
#pragma once

#include "stdbool.h"
#include "stdint.h"
#include "assert.h"
#include "string.h"
#include "stdlib.h"
#include "setjmp.h"

#include "microvium.h"
#include "microvium_port.h"
#include "microvium_bytecode.h"
#include "microvium_opcodes.h"

#define MVM_ENGINE_VERSION 2
#define MVM_EXPECTED_PORT_FILE_VERSION 1

typedef mvm_VM VM;
typedef mvm_TeError TeError;

/**
 * mvm_Value
 *
 * Hungarian prefix: v
 *
 * Internally, the name `Value` refers to `mvm_Value`
 *
 * The Microvium Value type is 16 bits with a 1 or 2 bit discriminator in the
 * lowest bits:
 *
 *  - If the lowest bit is `0`, interpret the value as a `ShortPtr`. Note that
 *    in a snapshot bytecode file, a ShortPtr is measured relative to the
 *    beginning of the RAM section of the file.
 *  - If the lowest bits are `11`, interpret the high 14-bits as a signed 14 bit
 *    integer. The Value is an `VirtualInt14`
 *  - If the lowest bits are `01`, interpret the high 15-bits as a
 *    `BytecodeMappedPtr` or a well-known value.
 *
 * TODO: I considered requiring that bytecode pointers are 4-byte aligned so
 * that we can address up to 64kB of ROM, but I couldn't stomach the extra
 * required padding. A pathological case would be a table of 32-bit integers. It
 * would currently require 8 bytes per integer (4-byte integer + 2 byte header +
 * 2 byte pointer) and this would increase to 10 bytes per integer. Actually,
 * now that I say it, perhaps this isn't too bad, since this is pretty much the
 * worse possible case I can think of and it only adds 25% more ROM requirement
 * while doubling the possible ROM size. Also remember that most programs take
 * more ROM than RAM, hence why MCUs have so much more ROm than RAM, so having
 * the balance the other way is a bit weird.
 */
typedef mvm_Value Value;

static inline bool Value_isShortPtr(Value value) { return (value & 1) == 0; }
static inline bool Value_isBytecodeMappedPtrOrWellKnown(Value value) { return (value & 3) == 1; }
static inline bool Value_isVirtualInt14(Value value) { return (value & 3) == 3; }
static inline bool Value_isVirtualUInt12(Value value) { return (value & 0xC003) == 3; }

/**
 * Short Pointer
 *
 * Hungarian prefix: sp
 *
 * A ShortPtr is a 16-bit **non-nullable** reference which can refer to GC
 * memory, but not to data memory or bytecode.
 *
 * Note: To avoid confusion of when to use different kinds of null values,
 * ShortPtr should be considered non-nullable. When null is required, use
 * VM_VALUE_NULL for consistency, which is not defined as a short pointer.
 *
 * Note: At runtime, pointers _to_ GC memory must always be encoded as
 * `ShortPtr` or indirectly through a BytecodeMappedPtr to a global variable.
 * This is to improve efficiency of the GC, since it can assume that only values
 * with the lower bit `0` need to be traced/moved.
 *
 * On 16-bit architectures, while the script is running, ShortPtr can be a
 * native pointer, allowing for fast access. On other architectures, ShortPtr is
 * encoded as an offset from the beginning of the virtual heap.
 *
 * Note: the bytecode image is independent of target architecture, and always
 * stores ShortPtr as an offset from the beginning of the virtual heap. If the
 * runtime representation is a native pointer, the translation occurs in
 * `loadPointers`.
 *
 * A ShortPtr must never exist in a ROM slot, since they need to have a
 * consistent representation in all cases, and ROM slots are not visited by
 * `loadPointers`. Also because short pointers are used iff they point to GC
 * memory, which is subject to relocation and therefore cannot be referenced
 * from an immutable medium.
 *
 * If the lowest bit of the `ShortPtr` is 0 (i.e. points to an even boundary),
 * then the `ShortPtr` is also a valid `Value`.
 *
 * NULL short pointers are only allowed in some special circumstances, but are
 * mostly not valid.
 */
typedef uint16_t ShortPtr;

/**
 * Bytecode-mapped Pointer
 *
 * Hungarian prefix: `dp` (because BytecodeMappedPtr is generally used as a
 * DynamicPtr)
 *
 * A `BytecodeMappedPtr` is a 16-bit reference to something in ROM or RAM. It is
 * interpreted as an offset into the bytecode image, and its interpretation
 * depends where in the image it points to.
 *
 * If the offset points to the BCS_ROM section of bytecode, it is interpreted as
 * pointing to that ROM allocation or function.
 *
 * If the offset points to the BCS_GLOBALS region of the bytecode image, the
 * `BytecodeMappedPtr` is treated being a reference to the allocation referenced
 * by the corresponding global variable. This allows ROM Values, such as
 * literal, exports, and builtins, to reference RAM allocations. *Note*: for the
 * moment, behavior is not defined if the corresponding global has non-pointer
 * contents, such as an Int14 or well-known value. In future this may be
 * explicitly allowed.
 *
 * A `BytecodeMappedPtr` is only a pointer type and is not defined to encode the
 * well-known values or null.
 */
typedef uint16_t BytecodeMappedPtr;

/**
 * Dynamic Pointer
 *
 * Hungarian prefix: `dp`
 *
 * A `Value` that is a pointer. I.e. its lowest bits are not `11` and it does
 * not encode a well-known value. Can be one of:
 *
 *  - `ShortPtr`
 *  - `BytecodeMappedPtr`
 *  - `VM_VALUE_NULL`
 *
 * Note that the only valid representation of null for this point is
 * `VM_VALUE_NULL`, not 0.
 */
typedef Value DynamicPtr;

/**
 * ROM Pointer
 *
 * Hungarian prefix: none
 *
 * A `DynamicPtr` which is known to only point to ROM
 */
typedef Value RomPtr;

/**
 * Int14 encoded as a Value
 *
 * Hungarian prefix: `vi`
 *
 * A 14-bit signed integer represented in the high 14 bits of a 16-bit Value,
 * with the low 2 bits set to the bits `11`, as per the `Value` type.
 */
typedef Value VirtualInt14;

/**
 * Hungarian prefix: `lp`
 *
 * A nullable-pointer that can reference bytecode and RAM in the same address
 * space. Not necessarily 16-bit.
 *
 * The null representation for LongPtr is assumed to be 0.
 *
 * Values of this type are only managed through macros in the port file, never
 * directly, since the exact type depends on the architecture.
 *
 * See description of MVM_LONG_PTR_TYPE
 */
typedef MVM_LONG_PTR_TYPE LongPtr;

#define READ_FIELD_2(longPtr, structType, fieldName) \
  LongPtr_read2_aligned(LongPtr_add(longPtr, OFFSETOF(structType, fieldName)))

#define READ_FIELD_1(longPtr, structType, fieldName) \
  LongPtr_read1(LongPtr_add(longPtr, OFFSETOF(structType, fieldName)))

// NOTE: In no way are assertions meant to be present in production. They're
// littered everwhere on the assumption that they consume no overhead.
#if MVM_SAFE_MODE
  #define VM_ASSERT(vm, predicate) do { if (!(predicate)) MVM_FATAL_ERROR(vm, MVM_E_ASSERTION_FAILED); } while (false)
#else
  #define VM_ASSERT(vm, predicate)
#endif

#ifndef __has_builtin
  #define __has_builtin(x) 0
#endif

// Offset of field in a struct
#define OFFSETOF(TYPE, ELEMENT) ((uint16_t)&(((TYPE *)0)->ELEMENT))

// Allocation
#define MAX_ALLOCATION_SIZE 0xFFF

// This is the only valid way of representing NaN
#define VM_IS_NAN(v) ((v) == VM_VALUE_NAN)
// This is the only valid way of representing infinity
#define VM_IS_INF(v) ((v) == VM_VALUE_INF)
// This is the only valid way of representing -infinity
#define VM_IS_NEG_INF(v) ((v) == VM_VALUE_NEG_INF)
// This is the only valid way of representing negative zero
#define VM_IS_NEG_ZERO(v) ((v) == VM_VALUE_NEG_ZERO)

#define VM_NOT_IMPLEMENTED(vm) (MVM_FATAL_ERROR(vm, MVM_E_NOT_IMPLEMENTED), -1)
#define VM_RESERVED(vm) (MVM_FATAL_ERROR(vm, MVM_E_UNEXPECTED), -1)

// An error corresponding to an internal inconsistency in the VM. Such an error
// cannot be caused by incorrect usage of the VM. In safe mode, this function
// should terminate the application. If not in safe mode, it is assumed that
// this function will never be invoked.
#define VM_UNEXPECTED_INTERNAL_ERROR(vm) (MVM_FATAL_ERROR(vm, MVM_E_UNEXPECTED), -1)

#define VM_VALUE_OF_DYNAMIC(v) ((void*)((TsAllocationHeader*)v + 1))
#define VM_DYNAMIC_TYPE(v) (((TsAllocationHeader*)v)->type)

#define VM_MAX_INT14 0x1FFF
#define VM_MIN_INT14 (-0x2000)

#if MVM_SAFE_MODE
#define VM_EXEC_SAFE_MODE(code) code
#define VM_SAFE_CHECK_NOT_NULL(v) do { if ((v) == NULL) return MVM_E_UNEXPECTED; } while (false)
#define VM_SAFE_CHECK_NOT_NULL_2(v) do { if ((v) == NULL) { MVM_FATAL_ERROR(vm, MVM_E_UNEXPECTED); return NULL; } } while (false)
#define VM_ASSERT_UNREACHABLE(vm) (MVM_FATAL_ERROR(vm, MVM_E_UNEXPECTED), -1)
#else
#define VM_EXEC_SAFE_MODE(code)
#define VM_SAFE_CHECK_NOT_NULL(v)
#define VM_SAFE_CHECK_NOT_NULL_2(v)
#define VM_ASSERT_UNREACHABLE(vm)
#endif

#if MVM_DONT_TRUST_BYTECODE || MVM_SAFE_MODE
// TODO: I think I need to do an audit of all the assertions and errors in the code, and make sure they're categorized correctly as bytecode errors or not
#define VM_INVALID_BYTECODE(vm) MVM_FATAL_ERROR(vm, MVM_E_INVALID_BYTECODE)
#define VM_BYTECODE_ASSERT(vm, condition) do { if (!(condition)) VM_INVALID_BYTECODE(vm); } while (false)
#else
#define VM_INVALID_BYTECODE(vm)
#define VM_BYTECODE_ASSERT(vm, condition)
#endif

#ifndef CODE_COVERAGE
/*
 * A set of macros for manual code coverage analysis (because the off-the-shelf
 * tools appear to be quite expensive). This should be overridden in the port
 * file for the unit tests. Each instance of this macro should occur on its own
 * line. The unit tests can dumbly scan the source text for instances of this
 * macro to establish what code paths _should_ be hit. Each instance should have
 * its own unique numeric ID.
 *
 * If the ID is omitted or a non-integer placeholder (e.g. "x"), the script `npm
 * run update-coverage-markers` will fill in a valid ID.
 *
 * Explicit IDs are used instead of line numbers because a previous analysis
 * remains roughly correct even after the code has changed.
 */
#define CODE_COVERAGE(id)
#define CODE_COVERAGE_UNTESTED(id)
#define CODE_COVERAGE_UNIMPLEMENTED(id)
#define CODE_COVERAGE_ERROR_PATH(id)

/**
 * In addition to recording code coverage, it's useful to have information about
 * the coverage information for table entries. Code and tables can be
 * alternative representations of the same thing. For example, a lookup table
 * can be represented as a switch statement. However, only the switch statement
 * form typically shows up in code coverage analysis. With Microvium coverage
 * analysis, tables are covered as well.
 *
 * If the ID is omitted or a non-integer placeholder (e.g. "x"), the script `npm
 * run update-coverage-markers` will fill in a valid ID.
 *
 * @param indexInTable The runtime expression for the case that is actually hit.
 * @param tableSize The size of the table (can be a runtime expression)
 * @param id A unique numeric ID to uniquely identify the marker
 */
#define TABLE_COVERAGE(indexInTable, tableSize, id)
#endif

#ifndef MVM_SUPPORT_FLOAT
#define MVM_SUPPORT_FLOAT 1
#endif

#ifndef MVM_PORT_INT32_OVERFLOW_CHECKS
#define MVM_PORT_INT32_OVERFLOW_CHECKS 1
#endif

#ifndef MVM_SAFE_MODE
#define MVM_SAFE_MODE 0
#endif

#ifndef MVM_DONT_TRUST_BYTECODE
#define MVM_DONT_TRUST_BYTECODE 0
#endif

#ifndef MVM_SWITCH_CONTIGUOUS
#define MVM_SWITCH_CONTIGUOUS(tag, upper) switch (tag)
#endif

#ifndef MVM_CASE_CONTIGUOUS
#define MVM_CASE_CONTIGUOUS(value) case value
#endif

/**
 * Type code indicating the type of data.
 *
 * This enumeration is divided into reference types (TC_REF_) and value types
 * (TC_VAL_). Reference type codes are used on allocations, whereas value type
 * codes are never used on allocations. The space for the type code in the
 * allocation header is 4 bits, so there are up to 16 reference types and these
 * must be the first 16 types in the enumeration.
 *
 * The reference type range is subdivided into containers or non-containers. The
 * GC uses this distinction to decide whether the body of the allocation should
 * be interpreted as `Value`s (i.e. may contain pointers). To minimize the code,
 * either ALL words in a container are `Value`s, or none.
 *
 * Value types are for the values that can be represented within the 16-bit
 * mvm_Value without interpreting it as a pointer.
 */
typedef enum TeTypeCode {
  // Note: only type code values in the range 0-15 can be used as the types for
  // allocations, since the allocation header allows 4 bits for the type. Types
  // 0-8 are non-container types, 0xC-F are container types (9-B reserved).
  // Every word in a container must be a `Value`. No words in a non-container
  // can be a `Value` (the GC uses this to distinguish whether an allocation may
  // contain pointers, and the signature of each word). Note that buffer-like
  // types would not count as containers by this definition.

  /* --------------------------- Reference types --------------------------- */

  // A type used during garbage collection. Allocations of this type have a
  // single 16-bit forwarding pointer in the allocation.
  TC_REF_TOMBSTONE      = 0x0,

  TC_REF_INT32          = 0x1, // 32-bit signed integer
  TC_REF_FLOAT64        = 0x2, // 64-bit float

  /**
   * UTF8-encoded string that may or may not be unique.
   *
   * Note: If a TC_REF_STRING is in bytecode, it is because it encodes a value
   * that is illegal as a property index in Microvium (i.e. it encodes an
   * integer).
   */
  TC_REF_STRING         = 0x3,

  /**
   * A string whose address uniquely identifies its contents, and does not
   * encode an integer in the range 0 to 0x1FFF.
   *
   * To keep property lookup efficient, Microvium requires that strings used as
   * property keys can be compared using pointer equality. This requires that
   * there is only one instance of each of those strings (see
   * https://en.wikipedia.org/wiki/String_interning).
   *
   * A string with the type code TC_REF_INTERNED_STRING means that it exists in
   * one of the interning tables (either the one in ROM or the one in RAM). Not
   * all strings are interned, because it would be expensive if every string
   * concatenation resulted in a search of the intern table and possibly a new
   * entry (imagine if every JSON string landed up in the table!).
   *
   * In practice we do this:
   *
   *  - All valid non-index property keys in ROM are interned. If a string is in ROM but it is not interned, the engine can conclude that it is not a valid property key or it is an index.
   *  - Strings constructed in RAM are only interned when they're used to access properties.
   */
  TC_REF_INTERNED_STRING  = 0x4,

  TC_REF_FUNCTION       = 0x5, // Local function
  TC_REF_HOST_FUNC      = 0x6, // TsHostFunc

  TC_REF_RESERVED_1B     = 0x7, // Reserved
  TC_REF_SYMBOL         = 0x8, // Reserved

  /* --------------------------- Container types --------------------------- */
  TC_REF_DIVIDER_CONTAINER_TYPES, // <--- Marker. Types after or including this point but less than 0x10 are container types

  TC_REF_CLASS          = 0x9, // TsClass
  TC_REF_VIRTUAL        = 0xA, // TsVirtual
  TC_REF_INTERNAL_CONTAINER = 0xB, // Non-user-facing container type (used for interned strings)
  TC_REF_PROPERTY_LIST  = 0xC, // TsPropertyList - Object represented as linked list of properties
  TC_REF_ARRAY          = 0xD, // TsArray
  TC_REF_FIXED_LENGTH_ARRAY = 0xE, // TsFixedLengthArray
  TC_REF_CLOSURE        = 0xF, // TsClosure

  /* ----------------------------- Value types ----------------------------- */
  TC_VAL_UNDEFINED     = 0x10,
  TC_VAL_INT14         = 0x11,
  TC_VAL_NULL          = 0x12,
  TC_VAL_TRUE          = 0x13,
  TC_VAL_FALSE         = 0x14,
  TC_VAL_NAN           = 0x15,
  TC_VAL_NEG_ZERO      = 0x16,
  TC_VAL_DELETED       = 0x17, // Placeholder for properties and list items that have been deleted or holes in arrays
  TC_VAL_STR_LENGTH    = 0x18, // The string "length"
  TC_VAL_STR_PROTO     = 0x19, // The string "__proto__"

  TC_END,
} TeTypeCode;

// Note: VM_VALUE_NAN must be used instead of a pointer to a double that has a
// NaN value (i.e. the values must be normalized to use the following table).
// Operations will assume this canonical form.

// TODO: I think the values in this table were meant to be shifted left by `1`
// (or multiplied by `2`), not shifted left by `1`.

// Some well-known values
typedef enum vm_TeWellKnownValues {
  VM_VALUE_UNDEFINED     = (((int)TC_VAL_UNDEFINED - 0x10) << 2) | 1,
  VM_VALUE_NULL          = (((int)TC_VAL_NULL - 0x10) << 2) | 1,
  VM_VALUE_TRUE          = (((int)TC_VAL_TRUE - 0x10) << 2) | 1,
  VM_VALUE_FALSE         = (((int)TC_VAL_FALSE - 0x10) << 2) | 1,
  VM_VALUE_NAN           = (((int)TC_VAL_NAN - 0x10) << 2) | 1,
  VM_VALUE_NEG_ZERO      = (((int)TC_VAL_NEG_ZERO - 0x10) << 2) | 1,
  VM_VALUE_DELETED       = (((int)TC_VAL_DELETED - 0x10) << 2) | 1,
  VM_VALUE_STR_LENGTH    = (((int)TC_VAL_STR_LENGTH - 0x10) << 2) | 1,
  VM_VALUE_STR_PROTO     = (((int)TC_VAL_STR_PROTO - 0x10) << 2) | 1,

  VM_VALUE_WELLKNOWN_END,
} vm_TeWellKnownValues;

#define VIRTUAL_INT14_ENCODE(i) ((uint16_t)((i << 2) | 3))

typedef struct TsArray {
 /*
  * Note: the capacity of the array is the length of the TsFixedLengthArray
  * pointed to by dpData, or 0 if dpData is VM_VALUE_NULL. The logical length
  * of the array is determined by viLength.
  *
  * Note: If dpData is not null, it must be a unique pointer (it must be the
  * only pointer that points to that allocation)
  *
  * Note: for arrays in GC memory, their dpData must point to GC memory as well
  *
  * Note: Values in dpData that are beyond the logical length MUST be filled
  * with VM_VALUE_DELETED.
  */

  DynamicPtr dpData; // Points to TsFixedLengthArray
  VirtualInt14 viLength;
} TsArray;

typedef struct TsFixedLengthArray {
  // Note: the length of the fixed-length-array is determined by the allocation header
  Value items[1];
} TsFixedLengthArray;

typedef struct vm_TsStack vm_TsStack;

/**
 * Used to represent JavaScript objects.
 *
 * The `proto` pointer points to the prototype of the object.
 *
 * Properties on object are stored in a linked list of groups. Each group has a
 * `next` pointer to the next group (list). When assigning to a new property,
 * rather than resizing a group, the VM will just append a new group to the list
 * (a group with just the one new property).
 *
 * Only the `proto` field of the first group of properties in an object is used.
 *
 * The garbage collector compacts multiple groups into one large one, so it
 * doesn't matter that appending a single property requires a whole new group on
 * its own or that they have unused proto properties.
 */
typedef struct TsPropertyList {
  // Note: if the property list is in GC memory, then dpNext must also point to
  // GC memory, but dpProto can point to any memory (e.g. a prototype stored in
  // ROM).

  // Note: in the serialized form, the next pointer must be null
  DynamicPtr dpNext; // TsPropertyList* or VM_VALUE_NULL, containing further appended properties
  DynamicPtr dpProto; // Note: the protype is only meaningful on the first in the list
  /*
  Followed by N of these pairs to the end of the allocated size:
    Value key; // TC_VAL_INT14 or TC_REF_INTERNED_STRING
    Value value;
   */
} TsPropertyList;

/**
 * A property list with a single property. See TsPropertyList for description.
 */
typedef struct TsPropertyCell /* extends TsPropertyList */ {
  TsPropertyList base;
  Value key; // TC_VAL_INT14 or TC_REF_INTERNED_STRING
  Value value;
} TsPropertyCell;

/**
 * A closure is a function-like type that has access to an outer lexical scope
 * (other than the globals, which are already accessible by any function).
 *
 * The `target` must reference a function, either a local function or host (it
 * cannot itself be a TsClosure). This will be what is called when the closure
 * is called. If it's an invalid type, the error is the same as if calling that
 * type directly.
 *
 * The closure keeps a reference to the outer `scope`. The machine semantics for
 * a `CALL` of a `TsClosure` is to set `scope` register to the scope of the
 * `TsClosure`, which is then accessible via the `VM_OP_LOAD_SCOPED_1` and
 * `VM_OP_STORE_SCOPED_1` instructions. The `VM_OP1_CLOSURE_NEW` instruction
 * automatically captures the current `scope` register in a new `TsClosure`.
 *
 * Scopes are created using `VM_OP1_SCOPE_PUSH` using the type
 * `TC_REF_FIXED_LENGTH_ARRAY`, with one extra slot for the reference to the
 * outer scope. An instruction like `VM_OP_LOAD_SCOPED_1` accepts an index into
 * the slots in the scope chain (see `vm_findScopedVariable`)
 *
 * By convension, the caller passes `this` by the first argument. If the closure
 * body wants to access the caller's `this` then it just access the first
 * argument. If the body wants to access the outer scope's `this` then it parent
 * must copy the `this` argument into the closure scope and the child can access
 * it via `VM_OP_LOAD_SCOPED_1`, the same as would be done for any closed-over
 * parameter.
 */
typedef struct TsClosure {
  Value scope;
  Value target; // Function type
} TsClosure;

/**
 * (at the time of this writing, this is just a placeholder type)
 *
 * This type is to provide [non-compliant] support for ECMAScript classes.
 * Rather than classes being a real "function" with a `prototype` property,
 * they're just instances of `TsClass` with a `prototype` field. The
 * `.prototype` is not accessible to user code as a property as it would
 * normally be in JS. This could be thought of as "classes light" feature,
 * providing a useful-but-non-compliant implementation of the classes feature of
 * JS.
 *
 * The planned semantics here is that the class can be invoked (maybe via a
 * `NEW` instruction, or maybe just by `CALL` if we wanted to save an opcode)
 * and it will implicitly create a new object instance whose `__proto__` is the
 * `prototype` field of the class, and then invoke the `constructor` with the
 * new object as its first argument.
 */
typedef struct TsClass {
  Value prototype;
  Value constructor; // Function type
  Value staticProps;
} TsClass;

/**
 * TsVirtual (at the time of this writing, this is just a placeholder type)
 *
 * This is a placeholder for an idea to have something like a "low-level proxy"
 * type. See my private notes for details (if you have access to them). The
 * `type` and `state` fields correspond roughly to the "handler" and "target"
 * fields respectively in a normal ES `Proxy`.
 */
typedef struct TsVirtual {
  Value state;
  Value type;
} TsVirtual;

// External function by index in import table
typedef struct TsHostFunc {
  // Note: TC_REF_HOST_FUNC is not a container type, so it's fields are not
  // traced by the GC.
  //
  // Note: most host function reference can be optimized to not require this
  // allocation -- they can use VM_OP2_CALL_HOST directly. This allocation is
  // only required then the reference to host function is ambiguous or there are
  // calls to more than 256 host functions.
  uint16_t indexInImportTable;
} TsHostFunc;

typedef struct TsBucket {
  uint16_t offsetStart; // The number of bytes in the heap before this bucket
  struct TsBucket* prev;
  struct TsBucket* next;
  /* Note: pEndOfUsedSpace used to be on the VM struct, rather than per-bucket.
   * The main reason it's useful to have it on each bucket is in the hot GC-loop
   * which needs to check if it's caught up with the write cursor in to-space or
   * check if it's hit the end of the bucket. Without this value being in each
   * bucket, the calculation to find the end of the bucket is expensive.
   *
   * Note that for the last bucket, `pEndOfUsedSpace` doubles up as the write
   * cursor, since it's only recording the *used* space. The *capacity* of each
   * bucket is not recorded, but the capacity of the *last* bucket is recorded
   * in `pLastBucketEndCapacity` (on the VM and GC structures).  */
  uint16_t* pEndOfUsedSpace;

  /* ...data */
} TsBucket;

typedef struct TsBreakpoint {
  struct TsBreakpoint* next;
  uint16_t bytecodeAddress;
} TsBreakpoint;

struct mvm_VM { // 22 B
  uint16_t* globals;
  LongPtr lpBytecode;

  // Last bucket of GC memory
  TsBucket* pLastBucket;
  // End of the capacity of the last bucket of GC memory
  uint16_t* pLastBucketEndCapacity;
  // Handles - values to treat as GC roots
  mvm_Handle* gc_handles;
  uint16_t heapSizeUsedAfterLastGC;

  vm_TsStack* stack;

  uint16_t stackHighWaterMark;
  uint16_t heapHighWaterMark;

  #if MVM_INCLUDE_DEBUG_CAPABILITY
  TsBreakpoint* pBreakpoints;
  mvm_TfBreakpointCallback breakpointCallback;
  #endif // MVM_INCLUDE_DEBUG_CAPABILITY

  void* context;
};

typedef struct TsInternedStringCell { // TC_REF_INTERNAL_CONTAINER
  ShortPtr spNext;
  Value str;
} TsInternedStringCell;

// Possible values for the `flags` machine register
typedef enum vm_TeActivationFlags {
  // Note: these flags start at bit 8 because they use the same word as the argument count

  // Flag to indicate if the most-recent CALL operation involved a stack-based
  // function target (as opposed to a literal function target). If this is set,
  // then the next RETURN instruction will also pop the function reference off
  // the stack.
  AF_PUSHED_FUNCTION = 1 << 9,

  // Flag to indicate that a RETURN from this point should go back to the host
  AF_CALLED_FROM_EXTERNAL = 1 << 10
} vm_TeActivationFlags;

<<<<<<< HEAD
typedef struct vm_TsRegisters { // 14 B
  uint16_t* pFrameBase;
=======
typedef struct vm_TsRegisters {
>>>>>>> 4b7d4f51
  uint16_t* pStackPointer;
  uint16_t* pFrameBase;
  LongPtr lpProgramCounter;
  // Note: I previously used to infer the location of the arguments based on the
  // number of values PUSHed by a CALL instruction to preserve the activation
  // state (i.e. 3 words). But now that distance is dynamic, so we need and
  // explicit register.
  Value* pArgs;
  uint16_t argCountAndFlags; // Lower 8 bits are argument count, upper 8 bits are vm_TeActivationFlags
  Value scope; // Closure scope
} vm_TsRegisters;

struct vm_TsStack {
  // Allocate registers along with the stack, because these are needed at the same time (i.e. while the VM is active)
  vm_TsRegisters reg;
  // Note: the stack grows upwards (towards higher addresses)
  // ... (stack memory) ...
};

typedef struct TsAllocationHeader {
  /* 4 least-significant-bits are the type code (TeTypeCode) */
  uint16_t headerData;
} TsAllocationHeader;

typedef struct vm_TsFunctionHeader {
  // Note: The vm_TsFunctionHeader _starts_ at the target of the function
  // pointer, but there may be an additional TsAllocationHeader _preceding_ the
  // pointer target.
  uint8_t maxStackDepth;
} vm_TsFunctionHeader;

typedef struct vm_TsImportTableEntry {
  mvm_HostFunctionID hostFunctionID;
  /*
  Note: I considered having a `paramCount` field in the header since a common
  scenario would be copying the arguments into the parameter slots. However,
  most parameters are not actually mutated in a function, so the LOAD_ARG
  instruction could just be used directly to get the parameter value (if the
  optimizer can detect such cases).
  */
} vm_TsImportTableEntry;

#define GC_TRACE_STACK_COUNT 20

typedef struct gc_TsGCCollectionState {
  VM* vm;
  TsBucket* firstBucket;
  TsBucket* lastBucket;
  uint16_t* lastBucketEndCapacity;
} gc_TsGCCollectionState;

#define TOMBSTONE_HEADER ((TC_REF_TOMBSTONE << 12) | 2)<|MERGE_RESOLUTION|>--- conflicted
+++ resolved
@@ -639,12 +639,8 @@
   AF_CALLED_FROM_EXTERNAL = 1 << 10
 } vm_TeActivationFlags;
 
-<<<<<<< HEAD
 typedef struct vm_TsRegisters { // 14 B
   uint16_t* pFrameBase;
-=======
-typedef struct vm_TsRegisters {
->>>>>>> 4b7d4f51
   uint16_t* pStackPointer;
   uint16_t* pFrameBase;
   LongPtr lpProgramCounter;
